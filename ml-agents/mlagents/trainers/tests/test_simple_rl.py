import math
import tempfile
import pytest
import numpy as np
import attr
from typing import Dict

from mlagents.trainers.tests.simple_test_envs import (
    SimpleEnvironment,
    MemoryEnvironment,
    RecordEnvironment,
)
from mlagents.trainers.trainer_controller import TrainerController
from mlagents.trainers.trainer_util import TrainerFactory
from mlagents.trainers.simple_env_manager import SimpleEnvManager
from mlagents.trainers.sampler_class import SamplerManager
from mlagents.trainers.demo_loader import write_demo
from mlagents.trainers.stats import StatsReporter, StatsWriter, StatsSummary
from mlagents.trainers.settings import (
    TrainerSettings,
    PPOSettings,
    SACSettings,
    NetworkSettings,
    SelfPlaySettings,
    BehavioralCloningSettings,
    GAILSettings,
    TrainerType,
    RewardSignalType,
)
from mlagents.trainers.models import LearningRateSchedule, EncoderType
from mlagents_envs.side_channel.environment_parameters_channel import (
    EnvironmentParametersChannel,
)
from mlagents_envs.communicator_objects.demonstration_meta_pb2 import (
    DemonstrationMetaProto,
)
from mlagents_envs.communicator_objects.brain_parameters_pb2 import BrainParametersProto
from mlagents_envs.communicator_objects.space_type_pb2 import discrete, continuous

BRAIN_NAME = "1D"


PPO_CONFIG = TrainerSettings(
    trainer_type=TrainerType.PPO,
    hyperparameters=PPOSettings(
        learning_rate=5.0e-3,
        learning_rate_schedule=LearningRateSchedule.CONSTANT,
        batch_size=16,
        buffer_size=64,
    ),
    network_settings=NetworkSettings(num_layers=1, hidden_units=32),
    summary_freq=500,
    max_steps=3000,
    threaded=False,
)

SAC_CONFIG = TrainerSettings(
    trainer_type=TrainerType.SAC,
    hyperparameters=SACSettings(
        learning_rate=5.0e-3,
        learning_rate_schedule=LearningRateSchedule.CONSTANT,
        batch_size=8,
        buffer_init_steps=100,
        buffer_size=5000,
        tau=0.01,
        init_entcoef=0.01,
    ),
    network_settings=NetworkSettings(num_layers=1, hidden_units=16),
    summary_freq=100,
    max_steps=1000,
    threaded=False,
)


# The reward processor is passed as an argument to _check_environment_trains.
# It is applied to the list pf all final rewards for each brain individually.
# This is so that we can process all final rewards in different ways for different algorithms.
# Custom reward processors shuld be built within the test function and passed to _check_environment_trains
# Default is average over the last 5 final rewards
def default_reward_processor(rewards, last_n_rewards=5):
    rewards_to_use = rewards[-last_n_rewards:]
    # For debugging tests
    print("Last {} rewards:".format(last_n_rewards), rewards_to_use)
    return np.array(rewards[-last_n_rewards:], dtype=np.float32).mean()


class DebugWriter(StatsWriter):
    """
    Print to stdout so stats can be viewed in pytest
    """

    def __init__(self):
        self._last_reward_summary: Dict[str, float] = {}

    def get_last_rewards(self):
        return self._last_reward_summary

    def write_stats(
        self, category: str, values: Dict[str, StatsSummary], step: int
    ) -> None:
        for val, stats_summary in values.items():
            if val == "Environment/Cumulative Reward":
                print(step, val, stats_summary.mean)
                self._last_reward_summary[category] = stats_summary.mean


def _check_environment_trains(
    env,
    trainer_config,
    reward_processor=default_reward_processor,
    meta_curriculum=None,
    success_threshold=0.9,
    env_manager=None,
):
    # Create controller and begin training.
    with tempfile.TemporaryDirectory() as dir:
        run_id = "id"
        save_freq = 99999
        seed = 1337
        StatsReporter.writers.clear()  # Clear StatsReporters so we don't write to file
        debug_writer = DebugWriter()
        StatsReporter.add_writer(debug_writer)
        if env_manager is None:
            env_manager = SimpleEnvManager(env, EnvironmentParametersChannel())
        trainer_factory = TrainerFactory(
            trainer_config=trainer_config,
            run_id=run_id,
            output_path=dir,
            keep_checkpoints=1,
            train_model=True,
            load_model=False,
            seed=seed,
            meta_curriculum=meta_curriculum,
            multi_gpu=False,
        )

        tc = TrainerController(
            trainer_factory=trainer_factory,
            output_path=dir,
            run_id=run_id,
            meta_curriculum=meta_curriculum,
            train=True,
            training_seed=seed,
            sampler_manager=SamplerManager(None),
            resampling_interval=None,
            save_freq=save_freq,
        )

        # Begin training
        tc.start_learning(env_manager)
        if (
            success_threshold is not None
        ):  # For tests where we are just checking setup and not reward
            processed_rewards = [
                reward_processor(rewards) for rewards in env.final_rewards.values()
            ]
            assert all(not math.isnan(reward) for reward in processed_rewards)
            assert all(reward > success_threshold for reward in processed_rewards)


@pytest.mark.parametrize("use_discrete", [True, False])
def test_simple_ppo(use_discrete):
    env = SimpleEnvironment([BRAIN_NAME], use_discrete=use_discrete)
    config = attr.evolve(PPO_CONFIG)
    _check_environment_trains(env, {BRAIN_NAME: config})


@pytest.mark.parametrize("use_discrete", [True, False])
def test_2d_ppo(use_discrete):
    env = SimpleEnvironment(
        [BRAIN_NAME], use_discrete=use_discrete, action_size=2, step_size=0.5
    )
    config = attr.evolve(PPO_CONFIG)
    _check_environment_trains(env, {BRAIN_NAME: config})


@pytest.mark.parametrize("use_discrete", [True, False])
@pytest.mark.parametrize("num_visual", [1, 2])
def test_visual_ppo(num_visual, use_discrete):
    env = SimpleEnvironment(
        [BRAIN_NAME],
        use_discrete=use_discrete,
        num_visual=num_visual,
        num_vector=0,
        step_size=0.2,
    )
    new_hyperparams = attr.evolve(PPO_CONFIG.hyperparameters, learning_rate=3.0e-4)
    config = attr.evolve(PPO_CONFIG, hyperparameters=new_hyperparams)
    _check_environment_trains(env, {BRAIN_NAME: config})


@pytest.mark.parametrize("num_visual", [1, 2])
@pytest.mark.parametrize("vis_encode_type", ["resnet", "nature_cnn"])
def test_visual_advanced_ppo(vis_encode_type, num_visual):
    env = SimpleEnvironment(
        [BRAIN_NAME],
        use_discrete=True,
        num_visual=num_visual,
        num_vector=0,
        step_size=0.5,
        vis_obs_size=(36, 36, 3),
    )
    new_networksettings = attr.evolve(
        SAC_CONFIG.network_settings, vis_encode_type=EncoderType(vis_encode_type)
    )
    new_hyperparams = attr.evolve(PPO_CONFIG.hyperparameters, learning_rate=3.0e-4)
    config = attr.evolve(
        PPO_CONFIG,
        hyperparameters=new_hyperparams,
        network_settings=new_networksettings,
        max_steps=500,
        summary_freq=100,
    )
    # The number of steps is pretty small for these encoders
    _check_environment_trains(env, {BRAIN_NAME: config}, success_threshold=0.5)


@pytest.mark.parametrize("use_discrete", [True, False])
def test_recurrent_ppo(use_discrete):
    env = MemoryEnvironment([BRAIN_NAME], use_discrete=use_discrete)
    new_network_settings = attr.evolve(
        PPO_CONFIG.network_settings,
        memory=NetworkSettings.MemorySettings(memory_size=16),
    )
    new_hyperparams = attr.evolve(
        PPO_CONFIG.hyperparameters, learning_rate=1.0e-3, batch_size=64, buffer_size=128
    )
    config = attr.evolve(
        PPO_CONFIG,
        hyperparameters=new_hyperparams,
        network_settings=new_network_settings,
        max_steps=5000,
    )
    _check_environment_trains(env, {BRAIN_NAME: config}, success_threshold=0.9)


@pytest.mark.parametrize("use_discrete", [True, False])
def test_simple_sac(use_discrete):
    env = SimpleEnvironment([BRAIN_NAME], use_discrete=use_discrete)
    config = attr.evolve(SAC_CONFIG)
    _check_environment_trains(env, {BRAIN_NAME: config})


@pytest.mark.parametrize("use_discrete", [True, False])
def test_2d_sac(use_discrete):
    env = SimpleEnvironment(
        [BRAIN_NAME], use_discrete=use_discrete, action_size=2, step_size=0.8
    )
    new_hyperparams = attr.evolve(SAC_CONFIG.hyperparameters, buffer_init_steps=2000)
    config = attr.evolve(SAC_CONFIG, hyperparameters=new_hyperparams, max_steps=10000)
    _check_environment_trains(env, {BRAIN_NAME: config}, success_threshold=0.8)


@pytest.mark.parametrize("use_discrete", [True, False])
@pytest.mark.parametrize("num_visual", [1, 2])
def test_visual_sac(num_visual, use_discrete):
    env = SimpleEnvironment(
        [BRAIN_NAME],
        use_discrete=use_discrete,
        num_visual=num_visual,
        num_vector=0,
        step_size=0.2,
    )
    new_hyperparams = attr.evolve(
        SAC_CONFIG.hyperparameters, batch_size=16, learning_rate=3e-4
    )
    config = attr.evolve(SAC_CONFIG, hyperparameters=new_hyperparams)
    _check_environment_trains(env, {BRAIN_NAME: config})


@pytest.mark.parametrize("num_visual", [1, 2])
@pytest.mark.parametrize("vis_encode_type", ["resnet", "nature_cnn"])
def test_visual_advanced_sac(vis_encode_type, num_visual):
    env = SimpleEnvironment(
        [BRAIN_NAME],
        use_discrete=True,
        num_visual=num_visual,
        num_vector=0,
        step_size=0.5,
        vis_obs_size=(36, 36, 3),
    )
    new_networksettings = attr.evolve(
        SAC_CONFIG.network_settings, vis_encode_type=EncoderType(vis_encode_type)
    )
    new_hyperparams = attr.evolve(
        SAC_CONFIG.hyperparameters,
        batch_size=16,
        learning_rate=3e-4,
        buffer_init_steps=0,
    )
    config = attr.evolve(
        SAC_CONFIG,
        hyperparameters=new_hyperparams,
        network_settings=new_networksettings,
        max_steps=100,
    )
    # The number of steps is pretty small for these encoders
    _check_environment_trains(env, {BRAIN_NAME: config}, success_threshold=0.5)


@pytest.mark.parametrize("use_discrete", [True, False])
def test_recurrent_sac(use_discrete):
    env = MemoryEnvironment([BRAIN_NAME], use_discrete=use_discrete)
    new_networksettings = attr.evolve(
        SAC_CONFIG.network_settings,
        memory=NetworkSettings.MemorySettings(memory_size=16, sequence_length=32),
    )
    new_hyperparams = attr.evolve(
        SAC_CONFIG.hyperparameters,
        batch_size=64,
        learning_rate=1e-3,
        buffer_init_steps=500,
        steps_per_update=2,
    )
    config = attr.evolve(
        SAC_CONFIG,
        hyperparameters=new_hyperparams,
        network_settings=new_networksettings,
        max_steps=5000,
    )
    _check_environment_trains(env, {BRAIN_NAME: config})


@pytest.mark.parametrize("use_discrete", [True, False])
def test_simple_ghost(use_discrete):
    env = SimpleEnvironment(
        [BRAIN_NAME + "?team=0", BRAIN_NAME + "?team=1"], use_discrete=use_discrete
    )
    self_play_settings = SelfPlaySettings(
        play_against_latest_model_ratio=1.0, save_steps=2000, swap_steps=2000
    )
    config = attr.evolve(PPO_CONFIG, self_play=self_play_settings, max_steps=2500)
    _check_environment_trains(env, {BRAIN_NAME: config})


@pytest.mark.parametrize("use_discrete", [True, False])
def test_simple_ghost_fails(use_discrete):
    env = SimpleEnvironment(
        [BRAIN_NAME + "?team=0", BRAIN_NAME + "?team=1"], use_discrete=use_discrete
    )
    # This config should fail because the ghosted policy is never swapped with a competent policy.
    # Swap occurs after max step is reached.
    self_play_settings = SelfPlaySettings(
        play_against_latest_model_ratio=1.0, save_steps=2000, swap_steps=4000
    )
    config = attr.evolve(PPO_CONFIG, self_play=self_play_settings, max_steps=2500)
    _check_environment_trains(env, {BRAIN_NAME: config}, success_threshold=None)
    processed_rewards = [
        default_reward_processor(rewards) for rewards in env.final_rewards.values()
    ]
    success_threshold = 0.9
    assert any(reward > success_threshold for reward in processed_rewards) and any(
        reward < success_threshold for reward in processed_rewards
    )


@pytest.mark.parametrize("use_discrete", [True, False])
def test_simple_asymm_ghost(use_discrete):
    # Make opponent for asymmetric case
    brain_name_opp = BRAIN_NAME + "Opp"
    env = SimpleEnvironment(
        [BRAIN_NAME + "?team=0", brain_name_opp + "?team=1"], use_discrete=use_discrete
    )
    self_play_settings = SelfPlaySettings(
        play_against_latest_model_ratio=1.0,
        save_steps=10000,
        swap_steps=10000,
        team_change=400,
    )
    config = attr.evolve(PPO_CONFIG, self_play=self_play_settings, max_steps=4000)
    _check_environment_trains(env, {BRAIN_NAME: config, brain_name_opp: config})


@pytest.mark.parametrize("use_discrete", [True, False])
def test_simple_asymm_ghost_fails(use_discrete):
    # Make opponent for asymmetric case
    brain_name_opp = BRAIN_NAME + "Opp"
    env = SimpleEnvironment(
        [BRAIN_NAME + "?team=0", brain_name_opp + "?team=1"], use_discrete=use_discrete
    )
    # This config should fail because the team that us not learning when both have reached
    # max step should be executing the initial, untrained poliy.
    self_play_settings = SelfPlaySettings(
        play_against_latest_model_ratio=0.0,
        save_steps=5000,
        swap_steps=5000,
        team_change=2000,
    )
    config = attr.evolve(PPO_CONFIG, self_play=self_play_settings, max_steps=2000)
    _check_environment_trains(
        env, {BRAIN_NAME: config, brain_name_opp: config}, success_threshold=None
    )
    processed_rewards = [
        default_reward_processor(rewards) for rewards in env.final_rewards.values()
    ]
    success_threshold = 0.9
    assert any(reward > success_threshold for reward in processed_rewards) and any(
        reward < success_threshold for reward in processed_rewards
    )


@pytest.fixture(scope="session")
def simple_record(tmpdir_factory):
    def record_demo(use_discrete, num_visual=0, num_vector=1):
        env = RecordEnvironment(
            [BRAIN_NAME],
            use_discrete=use_discrete,
            num_visual=num_visual,
            num_vector=num_vector,
            n_demos=100,
        )
        # If we want to use true demos, we can solve the env in the usual way
        # Otherwise, we can just call solve to execute the optimal policy
        env.solve()
        agent_info_protos = env.demonstration_protos[BRAIN_NAME]
        meta_data_proto = DemonstrationMetaProto()
        brain_param_proto = BrainParametersProto(
            vector_action_size=[2] if use_discrete else [1],
            vector_action_descriptions=[""],
            vector_action_space_type=discrete if use_discrete else continuous,
            brain_name=BRAIN_NAME,
            is_training=True,
        )
        action_type = "Discrete" if use_discrete else "Continuous"
        demo_path_name = "1DTest" + action_type + ".demo"
        demo_path = str(tmpdir_factory.mktemp("tmp_demo").join(demo_path_name))
        write_demo(demo_path, meta_data_proto, brain_param_proto, agent_info_protos)
        return demo_path

    return record_demo


@pytest.mark.parametrize("use_discrete", [True, False])
@pytest.mark.parametrize("trainer_config", [PPO_CONFIG, SAC_CONFIG])
def test_gail(simple_record, use_discrete, trainer_config):
    demo_path = simple_record(use_discrete)
    env = SimpleEnvironment([BRAIN_NAME], use_discrete=use_discrete, step_size=0.2)
    bc_settings = BehavioralCloningSettings(demo_path=demo_path, steps=1000)
    reward_signals = {
        RewardSignalType.GAIL: GAILSettings(encoding_size=32, demo_path=demo_path)
    }
    config = attr.evolve(
        trainer_config,
        reward_signals=reward_signals,
        behavioral_cloning=bc_settings,
        max_steps=500,
    )
    _check_environment_trains(env, {BRAIN_NAME: config}, success_threshold=0.9)


@pytest.mark.parametrize("use_discrete", [True, False])
def test_gail_visual_ppo(simple_record, use_discrete):
    demo_path = simple_record(use_discrete, num_visual=1, num_vector=0)
    env = SimpleEnvironment(
        [BRAIN_NAME],
        num_visual=1,
        num_vector=0,
        use_discrete=use_discrete,
        step_size=0.2,
    )
<<<<<<< HEAD
    bc_settings = BehavioralCloningSettings(demo_path=demo_path, steps=1000)
    reward_signals = {
        RewardSignalType.GAIL: GAILSettings(encoding_size=32, demo_path=demo_path)
=======
    override_vals = {
        "max_steps": 1000,
        "learning_rate": 3.0e-4,
        "behavioral_cloning": {"demo_path": demo_path, "strength": 1.0, "steps": 1500},
        "reward_signals": {
            "gail": {
                "strength": 1.0,
                "gamma": 0.99,
                "encoding_size": 32,
                "demo_path": demo_path,
            }
        },
>>>>>>> cd27c30e
    }
    hyperparams = attr.evolve(PPO_CONFIG.hyperparameters, learning_rate=3e-4)
    config = attr.evolve(
        PPO_CONFIG,
        reward_signals=reward_signals,
        hyperparameters=hyperparams,
        behavioral_cloning=bc_settings,
        max_steps=750,
    )
    _check_environment_trains(env, {BRAIN_NAME: config}, success_threshold=0.9)


@pytest.mark.parametrize("use_discrete", [True, False])
def test_gail_visual_sac(simple_record, use_discrete):
    demo_path = simple_record(use_discrete, num_visual=1, num_vector=0)
    env = SimpleEnvironment(
        [BRAIN_NAME],
        num_visual=1,
        num_vector=0,
        use_discrete=use_discrete,
        step_size=0.2,
    )
    bc_settings = BehavioralCloningSettings(demo_path=demo_path, steps=1000)
    reward_signals = {
        RewardSignalType.GAIL: GAILSettings(encoding_size=32, demo_path=demo_path)
    }
    hyperparams = attr.evolve(
        SAC_CONFIG.hyperparameters, learning_rate=3e-4, batch_size=16
    )
    config = attr.evolve(
        SAC_CONFIG,
        reward_signals=reward_signals,
        hyperparameters=hyperparams,
        behavioral_cloning=bc_settings,
        max_steps=500,
    )
    _check_environment_trains(env, {BRAIN_NAME: config}, success_threshold=0.9)<|MERGE_RESOLUTION|>--- conflicted
+++ resolved
@@ -27,7 +27,7 @@
     TrainerType,
     RewardSignalType,
 )
-from mlagents.trainers.models import LearningRateSchedule, EncoderType
+from mlagents.trainers.models import EncoderType, ScheduleType
 from mlagents_envs.side_channel.environment_parameters_channel import (
     EnvironmentParametersChannel,
 )
@@ -44,7 +44,7 @@
     trainer_type=TrainerType.PPO,
     hyperparameters=PPOSettings(
         learning_rate=5.0e-3,
-        learning_rate_schedule=LearningRateSchedule.CONSTANT,
+        learning_rate_schedule=ScheduleType.CONSTANT,
         batch_size=16,
         buffer_size=64,
     ),
@@ -58,7 +58,7 @@
     trainer_type=TrainerType.SAC,
     hyperparameters=SACSettings(
         learning_rate=5.0e-3,
-        learning_rate_schedule=LearningRateSchedule.CONSTANT,
+        learning_rate_schedule=ScheduleType.CONSTANT,
         batch_size=8,
         buffer_init_steps=100,
         buffer_size=5000,
@@ -458,24 +458,9 @@
         use_discrete=use_discrete,
         step_size=0.2,
     )
-<<<<<<< HEAD
     bc_settings = BehavioralCloningSettings(demo_path=demo_path, steps=1000)
     reward_signals = {
         RewardSignalType.GAIL: GAILSettings(encoding_size=32, demo_path=demo_path)
-=======
-    override_vals = {
-        "max_steps": 1000,
-        "learning_rate": 3.0e-4,
-        "behavioral_cloning": {"demo_path": demo_path, "strength": 1.0, "steps": 1500},
-        "reward_signals": {
-            "gail": {
-                "strength": 1.0,
-                "gamma": 0.99,
-                "encoding_size": 32,
-                "demo_path": demo_path,
-            }
-        },
->>>>>>> cd27c30e
     }
     hyperparams = attr.evolve(PPO_CONFIG.hyperparameters, learning_rate=3e-4)
     config = attr.evolve(
@@ -483,7 +468,7 @@
         reward_signals=reward_signals,
         hyperparameters=hyperparams,
         behavioral_cloning=bc_settings,
-        max_steps=750,
+        max_steps=1000,
     )
     _check_environment_trains(env, {BRAIN_NAME: config}, success_threshold=0.9)
 
