--- conflicted
+++ resolved
@@ -228,11 +228,7 @@
         self.trainer.advance()
 
         if self.get_step - self.last_team_change > self.steps_to_train_team:
-<<<<<<< HEAD
-            self.controller.finish_training()
-=======
             self.controller.finish_training(self.get_step)
->>>>>>> 6aae133c
             self.last_team_change = self.get_step
 
         next_learning_team = self.controller.get_learning_team()
