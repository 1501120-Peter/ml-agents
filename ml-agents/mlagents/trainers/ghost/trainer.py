# # Unity ML-Agents Toolkit
# ## ML-Agent Learning (Ghost Trainer)

from typing import Deque, Dict, List, cast

import numpy as np

from mlagents_envs.logging_util import get_logger
from mlagents.trainers.brain import BrainParameters
from mlagents.trainers.policy import Policy
from mlagents.trainers.policy.tf_policy import TFPolicy

from mlagents.trainers.trainer import Trainer
from mlagents.trainers.trajectory import Trajectory
from mlagents.trainers.agent_processor import AgentManagerQueue
from mlagents.trainers.stats import StatsPropertyType
from mlagents.trainers.behavior_id_utils import (
    BehaviorIdentifiers,
    create_name_behavior_id,
)


logger = get_logger(__name__)


class GhostTrainer(Trainer):
    """
    The GhostTrainer trains agents in adversarial games (there are teams in opposition) using a self-play mechanism.
    In adversarial settings with self-play, at any time, there is only a single learning team. The other team(s) is
    "ghosted" which means that its agents are executing fixed policies and not learning. The GhostTrainer wraps
    a standard RL trainer which trains the learning team and ensures that only the trajectories collected
    by the learning team are used for training.  The GhostTrainer also maintains past policy snapshots to be used
    as the fixed policies when the team is not learning. The GhostTrainer is 1:1 with brain_names as the other
    trainers, and is responsible for one or more teams. Note, a GhostTrainer can have only one team in
    asymmetric games where there is only one team with a particular behavior i.e. Hide and Seek.
    The GhostController manages high level coordination between multiple ghost trainers. The learning team id
    is cycled throughout a training run.
    """

    def __init__(
        self,
        trainer,
        brain_name,
        controller,
        reward_buff_cap,
        trainer_settings,
        training,
        run_id,
    ):
        """
        Creates a GhostTrainer.
        :param trainer: The trainer of the policy/policies being trained with self_play
        :param brain_name: The name of the brain associated with trainer config
        :param controller: GhostController that coordinates all ghost trainers and calculates ELO
        :param reward_buff_cap: Max reward history to track in the reward buffer
<<<<<<< HEAD
        :param trainer_settings: The parameters for the trainer (dictionary).
=======
        :param trainer_settings: The parameters for the trainer.
>>>>>>> 721b8695
        :param training: Whether the trainer is set for training.
        :param run_id: The identifier of the current run
        """

        super(GhostTrainer, self).__init__(
            brain_name, trainer_settings, training, run_id, reward_buff_cap
        )

        self.trainer = trainer
        self.controller = controller

        self._internal_trajectory_queues: Dict[str, AgentManagerQueue[Trajectory]] = {}
        self._internal_policy_queues: Dict[str, AgentManagerQueue[Policy]] = {}

        self._team_to_name_to_policy_queue: Dict[
            int, Dict[str, AgentManagerQueue[Policy]]
        ] = {}

        self._name_to_parsed_behavior_id: Dict[str, BehaviorIdentifiers] = {}

        # assign ghost's stats collection to wrapped trainer's
        self._stats_reporter = self.trainer.stats_reporter
        # Set the logging to print ELO in the console
        self._stats_reporter.add_property(StatsPropertyType.SELF_PLAY, True)

        self_play_parameters = trainer_settings.self_play
        self.window = self_play_parameters.window
        self.play_against_latest_model_ratio = (
            self_play_parameters.play_against_latest_model_ratio
        )
        if (
            self.play_against_latest_model_ratio > 1.0
            or self.play_against_latest_model_ratio < 0.0
        ):
            logger.warning(
                "The play_against_latest_model_ratio is not between 0 and 1."
            )

        self.steps_between_save = self_play_parameters.save_steps
        self.steps_between_swap = self_play_parameters.swap_steps
        self.steps_to_train_team = self_play_parameters.team_change
        if self.steps_to_train_team > self.get_max_steps:
            logger.warning(
                "The max steps of the GhostTrainer for behavior name {} is less than team change. This team will not face \
                opposition that has been trained if the opposition is managed by a different GhostTrainer as in an \
                asymmetric game.".format(
                    self.brain_name
                )
            )

        # Counts the The number of steps of the ghost policies. Snapshot swapping
        # depends on this counter whereas snapshot saving and team switching depends
        # on the wrapped. This ensures that all teams train for the same number of trainer
        # steps.
        self.ghost_step: int = 0

        # A list of dicts from brain name to a single snapshot for this trainer's policies
        self.policy_snapshots: List[Dict[str, List[float]]] = []

        # A dict from brain name to the current snapshot of this trainer's policies
        self.current_policy_snapshot: Dict[str, List[float]] = {}

        self.snapshot_counter: int = 0
        self.policies: Dict[str, TFPolicy] = {}

        # wrapped_training_team and learning team need to be separate
        # in the situation where new agents are created destroyed
        # after learning team switches. These agents need to be added
        # to trainers properly.
        self._learning_team: int = None
        self.wrapped_trainer_team: int = None
        self.last_save: int = 0
        self.last_swap: int = 0
        self.last_team_change: int = 0

        # Chosen because it is the initial ELO in Chess
        self.initial_elo: float = self_play_parameters.initial_elo
        self.policy_elos: List[float] = [self.initial_elo] * (
            self.window + 1
        )  # for learning policy
        self.current_opponent: int = 0

    @property
    def get_step(self) -> int:
        """
        Returns the number of steps the wrapped trainer has performed
        :return: the step count of the wrapped trainer
        """
        return self.trainer.get_step

    @property
    def reward_buffer(self) -> Deque[float]:
        """
         Returns the reward buffer. The reward buffer contains the cumulative
         rewards of the most recent episodes completed by agents using this
         trainer.
         :return: the reward buffer.
         """
        return self.trainer.reward_buffer

    @property
    def current_elo(self) -> float:
        """
        Gets ELO of current policy which is always last in the list
        :return: ELO of current policy
        """
        return self.policy_elos[-1]

    def change_current_elo(self, change: float) -> None:
        """
        Changes elo of current policy which is always last in the list
        :param change: Amount to change current elo by
        """
        self.policy_elos[-1] += change

    def get_opponent_elo(self) -> float:
        """
        Get elo of current opponent policy
        :return: ELO of current opponent policy
        """
        return self.policy_elos[self.current_opponent]

    def change_opponent_elo(self, change: float) -> None:
        """
        Changes elo of current opponent policy
        :param change: Amount to change current opponent elo by
        """
        self.policy_elos[self.current_opponent] -= change

    def _process_trajectory(self, trajectory: Trajectory) -> None:
        """
        Determines the final result of an episode and asks the GhostController
        to calculate the ELO change. The GhostController changes the ELO
        of the opponent policy since this may be in a different GhostTrainer
        i.e. in asymmetric games. We assume the last reward determines the winner.
        :param trajectory: Trajectory.
        """
        if trajectory.done_reached:
            # Assumption is that final reward is >0/0/<0 for win/draw/loss
            final_reward = trajectory.steps[-1].reward
            result = 0.5
            if final_reward > 0:
                result = 1.0
            elif final_reward < 0:
                result = 0.0

            change = self.controller.compute_elo_rating_changes(
                self.current_elo, result
            )
            self.change_current_elo(change)
            self._stats_reporter.add_stat("Self-play/ELO", self.current_elo)

    def advance(self) -> None:
        """
        Steps the trainer, passing trajectories to wrapped trainer and calling trainer advance
        """
        for trajectory_queue in self.trajectory_queues:
            parsed_behavior_id = self._name_to_parsed_behavior_id[
                trajectory_queue.behavior_id
            ]
            if parsed_behavior_id.team_id == self._learning_team:
                # With a future multiagent trainer, this will be indexed by 'role'
                internal_trajectory_queue = self._internal_trajectory_queues[
                    parsed_behavior_id.brain_name
                ]
                try:
                    # We grab at most the maximum length of the queue.
                    # This ensures that even if the queue is being filled faster than it is
                    # being emptied, the trajectories in the queue are on-policy.
                    for _ in range(trajectory_queue.qsize()):
                        t = trajectory_queue.get_nowait()
                        # adds to wrapped trainers queue
                        internal_trajectory_queue.put(t)
                        self._process_trajectory(t)
                except AgentManagerQueue.Empty:
                    pass
            else:
                # Dump trajectories from non-learning policy
                try:
                    for _ in range(trajectory_queue.qsize()):
                        t = trajectory_queue.get_nowait()
                        # count ghost steps
                        self.ghost_step += len(t.steps)
                except AgentManagerQueue.Empty:
                    pass

        self.next_summary_step = self.trainer.next_summary_step
        self.trainer.advance()
        if self.get_step - self.last_team_change > self.steps_to_train_team:
            self.controller.change_training_team(self.get_step)
            self.last_team_change = self.get_step

        next_learning_team = self.controller.get_learning_team

        # CASE 1: Current learning team is managed by this GhostTrainer.
        # If the learning team changes, the following loop over queues will push the
        # new policy into the policy queue for the new learning agent if
        # that policy is managed by this GhostTrainer. Otherwise, it will save the current snapshot.
        # CASE 2: Current learning team is managed by a different GhostTrainer.
        # If the learning team changes to a team managed by this GhostTrainer, this loop
        # will push the current_snapshot into the correct queue.  Otherwise,
        # it will continue skipping and swap_snapshot will continue to handle
        # pushing fixed snapshots
        # Case 3: No team change. The if statement just continues to push the policy
        # into the correct queue (or not if not learning team).
        for brain_name in self._internal_policy_queues:
            internal_policy_queue = self._internal_policy_queues[brain_name]
            try:
                policy = cast(TFPolicy, internal_policy_queue.get_nowait())
                self.current_policy_snapshot[brain_name] = policy.get_weights()
            except AgentManagerQueue.Empty:
                pass
            if next_learning_team in self._team_to_name_to_policy_queue:
                name_to_policy_queue = self._team_to_name_to_policy_queue[
                    next_learning_team
                ]
                if brain_name in name_to_policy_queue:
                    behavior_id = create_name_behavior_id(
                        brain_name, next_learning_team
                    )
                    policy = self.get_policy(behavior_id)
                    policy.load_weights(self.current_policy_snapshot[brain_name])
                    name_to_policy_queue[brain_name].put(policy)

        # Note save and swap should be on different step counters.
        # We don't want to save unless the policy is learning.
        if self.get_step - self.last_save > self.steps_between_save:
            self._save_snapshot()
            self.last_save = self.get_step

        if (
            self._learning_team != next_learning_team
            or self.ghost_step - self.last_swap > self.steps_between_swap
        ):
            self._learning_team = next_learning_team
            self._swap_snapshots()
            self.last_swap = self.ghost_step

    def end_episode(self):
        """
        Forwarding call to wrapped trainers end_episode
        """
        self.trainer.end_episode()

    def save_model(self, name_behavior_id: str) -> None:
        """
        Forwarding call to wrapped trainers save_model
        """
        parsed_behavior_id = self._name_to_parsed_behavior_id[name_behavior_id]
        brain_name = parsed_behavior_id.brain_name
        self.trainer.save_model(brain_name)

    def export_model(self, name_behavior_id: str) -> None:
        """
        Forwarding call to wrapped trainers export_model.
        """
        parsed_behavior_id = self._name_to_parsed_behavior_id[name_behavior_id]
        brain_name = parsed_behavior_id.brain_name
        self.trainer.export_model(brain_name)

    def create_policy(
        self, parsed_behavior_id: BehaviorIdentifiers, brain_parameters: BrainParameters
    ) -> TFPolicy:
        """
        Creates policy with the wrapped trainer's create_policy function
        The first policy encountered sets the wrapped
        trainer team.  This is to ensure that all agents from the same multi-agent
        team are grouped. All policies associated with this team are added to the
        wrapped trainer to be trained.
        """
        policy = self.trainer.create_policy(parsed_behavior_id, brain_parameters)
        policy.create_tf_graph()
        policy.initialize_or_load()
        policy.init_load_weights()
        team_id = parsed_behavior_id.team_id
        self.controller.subscribe_team_id(team_id, self)

        # First policy or a new agent on the same team encountered
        if self.wrapped_trainer_team is None or team_id == self.wrapped_trainer_team:
            internal_trainer_policy = self.trainer.create_policy(
                parsed_behavior_id, brain_parameters
            )
            self.trainer.add_policy(parsed_behavior_id, internal_trainer_policy)
            internal_trainer_policy.init_load_weights()
            self.current_policy_snapshot[
                parsed_behavior_id.brain_name
            ] = internal_trainer_policy.get_weights()

            policy.load_weights(internal_trainer_policy.get_weights())
            self._save_snapshot()  # Need to save after trainer initializes policy
            self._learning_team = self.controller.get_learning_team
            self.wrapped_trainer_team = team_id
        return policy

    def add_policy(
        self, parsed_behavior_id: BehaviorIdentifiers, policy: TFPolicy
    ) -> None:
        """
        Adds policy to GhostTrainer.
        :param parsed_behavior_id: Behavior ID that the policy should belong to.
        :param policy: Policy to associate with name_behavior_id.
        """
        name_behavior_id = parsed_behavior_id.behavior_id
        self._name_to_parsed_behavior_id[name_behavior_id] = parsed_behavior_id
        self.policies[name_behavior_id] = policy

    def get_policy(self, name_behavior_id: str) -> TFPolicy:
        """
        Gets policy associated with name_behavior_id
        :param name_behavior_id: Fully qualified behavior name
        :return: Policy associated with name_behavior_id
        """
        return self.policies[name_behavior_id]

    def _save_snapshot(self) -> None:
        """
        Saves a snapshot of the current weights of the policy and maintains the policy_snapshots
        according to the window size
        """
        for brain_name in self.current_policy_snapshot:
            current_snapshot_for_brain_name = self.current_policy_snapshot[brain_name]

            try:
                self.policy_snapshots[self.snapshot_counter][
                    brain_name
                ] = current_snapshot_for_brain_name
            except IndexError:
                self.policy_snapshots.append(
                    {brain_name: current_snapshot_for_brain_name}
                )
        self.policy_elos[self.snapshot_counter] = self.current_elo
        self.snapshot_counter = (self.snapshot_counter + 1) % self.window

    def _swap_snapshots(self) -> None:
        """
        Swaps the appropriate weight to the policy and pushes it to respective policy queues
        """

        for team_id in self._team_to_name_to_policy_queue:
            if team_id == self._learning_team:
                continue
            elif np.random.uniform() < (1 - self.play_against_latest_model_ratio):
                x = np.random.randint(len(self.policy_snapshots))
                snapshot = self.policy_snapshots[x]
            else:
                snapshot = self.current_policy_snapshot
                x = "current"

            self.current_opponent = -1 if x == "current" else x
            name_to_policy_queue = self._team_to_name_to_policy_queue[team_id]
            for brain_name in self._team_to_name_to_policy_queue[team_id]:
                behavior_id = create_name_behavior_id(brain_name, team_id)
                policy = self.get_policy(behavior_id)
                policy.load_weights(snapshot[brain_name])
                name_to_policy_queue[brain_name].put(policy)
                logger.debug(
                    "Step {}: Swapping snapshot {} to id {} with team {} learning".format(
                        self.ghost_step, x, behavior_id, self._learning_team
                    )
                )

    def publish_policy_queue(self, policy_queue: AgentManagerQueue[Policy]) -> None:
        """
        Adds a policy queue for every member of the team to the list of queues to publish to when this Trainer
        makes a policy update.  Creates an internal policy queue for the wrapped
        trainer to push to.  The GhostTrainer pushes all policies to the env.
        :param queue: Policy queue to publish to.
        """
        super().publish_policy_queue(policy_queue)
        parsed_behavior_id = self._name_to_parsed_behavior_id[policy_queue.behavior_id]
        try:
            self._team_to_name_to_policy_queue[parsed_behavior_id.team_id][
                parsed_behavior_id.brain_name
            ] = policy_queue
        except KeyError:
            self._team_to_name_to_policy_queue[parsed_behavior_id.team_id] = {
                parsed_behavior_id.brain_name: policy_queue
            }
        if parsed_behavior_id.team_id == self.wrapped_trainer_team:
            # With a future multiagent trainer, this will be indexed by 'role'
            internal_policy_queue: AgentManagerQueue[Policy] = AgentManagerQueue(
                parsed_behavior_id.brain_name
            )

            self._internal_policy_queues[
                parsed_behavior_id.brain_name
            ] = internal_policy_queue
            self.trainer.publish_policy_queue(internal_policy_queue)

    def subscribe_trajectory_queue(
        self, trajectory_queue: AgentManagerQueue[Trajectory]
    ) -> None:
        """
        Adds a trajectory queue for every member of the team to the list of queues for the trainer
        to ingest Trajectories from. Creates an internal trajectory queue to push trajectories from
        the learning team.  The wrapped trainer subscribes to this queue.
        :param queue: Trajectory queue to publish to.
        """
        super().subscribe_trajectory_queue(trajectory_queue)
        parsed_behavior_id = self._name_to_parsed_behavior_id[
            trajectory_queue.behavior_id
        ]
        if parsed_behavior_id.team_id == self.wrapped_trainer_team:
            # With a future multiagent trainer, this will be indexed by 'role'
            internal_trajectory_queue: AgentManagerQueue[
                Trajectory
            ] = AgentManagerQueue(parsed_behavior_id.brain_name)

            self._internal_trajectory_queues[
                parsed_behavior_id.brain_name
            ] = internal_trajectory_queue
            self.trainer.subscribe_trajectory_queue(internal_trajectory_queue)<|MERGE_RESOLUTION|>--- conflicted
+++ resolved
@@ -53,11 +53,7 @@
         :param brain_name: The name of the brain associated with trainer config
         :param controller: GhostController that coordinates all ghost trainers and calculates ELO
         :param reward_buff_cap: Max reward history to track in the reward buffer
-<<<<<<< HEAD
-        :param trainer_settings: The parameters for the trainer (dictionary).
-=======
         :param trainer_settings: The parameters for the trainer.
->>>>>>> 721b8695
         :param training: Whether the trainer is set for training.
         :param run_id: The identifier of the current run
         """
