from mlagents_envs.logging_util import get_logger
from typing import Deque, Dict
from collections import deque
from mlagents.trainers.ghost.trainer import GhostTrainer

logger = get_logger(__name__)


class GhostController:
    """
    GhostController contains a queue of team ids. GhostTrainers subscribe to the GhostController and query
    it to get the current learning team.  The GhostController cycles through team ids every 'swap_interval'
    which corresponds to the number of trainer steps between changing learning teams.
    The GhostController is a unique object and there can only be one per training run.
    """

    def __init__(self, maxlen: int = 10):
        """
        Create a GhostController.
        :param maxlen: Maximum number of GhostTrainers allowed in this GhostController
        """

        # Tracks last swap step for  each learning team because trainer
        # steps of all GhostTrainers do not increment together
        self._queue: Deque[int] = deque(maxlen=maxlen)
        self._learning_team: int = -1
        # Dict from team id to GhostTrainer for ELO calculation
        self._ghost_trainers: Dict[int, GhostTrainer] = {}
<<<<<<< HEAD
        # Signals to the trainer control to perform a hard reset
        self._reset = False
=======
        # Signals to the trainer control to perform a hard change_training_team
        self._changed_training_team = False
>>>>>>> 5c6fb748

    @property
    def get_learning_team(self) -> int:
        """
        Returns the current learning team.
        :return: The learning team id
        """
        return self._learning_team

<<<<<<< HEAD
    @property
    def reset(self) -> bool:
=======
    def should_reset(self) -> bool:
>>>>>>> 5c6fb748
        """
        Whether or not team change occurred. Causes full reset in trainer_controller
        :return: The truth value of the team changing
        """
<<<<<<< HEAD
        change_team = self._reset
        if self._reset:
            self._reset = False
        return change_team
=======
        changed_team = self._changed_training_team
        if self._changed_training_team:
            self._changed_training_team = False
        return changed_team
>>>>>>> 5c6fb748

    def subscribe_team_id(self, team_id: int, trainer: GhostTrainer) -> None:
        """
        Given a team_id and trainer, add to queue and trainers if not already.
        The GhostTrainer is used later by the controller to get ELO ratings of agents.
        :param team_id: The team_id of an agent managed by this GhostTrainer
        :param trainer: A GhostTrainer that manages this team_id.
        """
        if team_id not in self._ghost_trainers:
            self._ghost_trainers[team_id] = trainer
            if self._learning_team < 0:
                self._learning_team = team_id
            else:
                self._queue.append(team_id)

    def change_training_team(self, step: int) -> None:
        """
        The current learning team is added to the end of the queue and then updated with the
        next in line.
        :param step: The step of the trainer for debugging
        """
        self._queue.append(self._learning_team)
        self._learning_team = self._queue.popleft()
        logger.debug(
            "Learning team {} swapped on step {}".format(self._learning_team, step)
        )
<<<<<<< HEAD
        self._reset = True
=======
        self._changed_training_team = True
>>>>>>> 5c6fb748

    # Adapted from https://github.com/Unity-Technologies/ml-agents/pull/1975 and
    # https://metinmediamath.wordpress.com/2013/11/27/how-to-calculate-the-elo-rating-including-example/
    # ELO calculation
    # TODO : Generalize this to more than two teams
    def compute_elo_rating_changes(self, rating: float, result: float) -> float:
        """
        Calculates ELO. Given the rating of the learning team and result.  The GhostController
        queries the other GhostTrainers for the ELO of their agent that is currently being deployed.
        Note, this could be the current agent or a past snapshot.
        :param rating: Rating of the learning team.
        :param result: Win, loss, or draw from the perspective of the learning team.
        :return: The change in ELO.
        """
        opponent_rating: float = 0.0
        for team_id, trainer in self._ghost_trainers.items():
            if team_id != self._learning_team:
                opponent_rating = trainer.get_opponent_elo()
        r1 = pow(10, rating / 400)
        r2 = pow(10, opponent_rating / 400)

        summed = r1 + r2
        e1 = r1 / summed

        change = result - e1
        for team_id, trainer in self._ghost_trainers.items():
            if team_id != self._learning_team:
                trainer.change_opponent_elo(change)

        return change<|MERGE_RESOLUTION|>--- conflicted
+++ resolved
@@ -26,13 +26,8 @@
         self._learning_team: int = -1
         # Dict from team id to GhostTrainer for ELO calculation
         self._ghost_trainers: Dict[int, GhostTrainer] = {}
-<<<<<<< HEAD
-        # Signals to the trainer control to perform a hard reset
-        self._reset = False
-=======
         # Signals to the trainer control to perform a hard change_training_team
         self._changed_training_team = False
->>>>>>> 5c6fb748
 
     @property
     def get_learning_team(self) -> int:
@@ -42,27 +37,15 @@
         """
         return self._learning_team
 
-<<<<<<< HEAD
-    @property
-    def reset(self) -> bool:
-=======
     def should_reset(self) -> bool:
->>>>>>> 5c6fb748
         """
         Whether or not team change occurred. Causes full reset in trainer_controller
         :return: The truth value of the team changing
         """
-<<<<<<< HEAD
-        change_team = self._reset
-        if self._reset:
-            self._reset = False
-        return change_team
-=======
         changed_team = self._changed_training_team
         if self._changed_training_team:
             self._changed_training_team = False
         return changed_team
->>>>>>> 5c6fb748
 
     def subscribe_team_id(self, team_id: int, trainer: GhostTrainer) -> None:
         """
@@ -89,11 +72,7 @@
         logger.debug(
             "Learning team {} swapped on step {}".format(self._learning_team, step)
         )
-<<<<<<< HEAD
-        self._reset = True
-=======
         self._changed_training_team = True
->>>>>>> 5c6fb748
 
     # Adapted from https://github.com/Unity-Technologies/ml-agents/pull/1975 and
     # https://metinmediamath.wordpress.com/2013/11/27/how-to-calculate-the-elo-rating-including-example/
