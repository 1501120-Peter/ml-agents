--- conflicted
+++ resolved
@@ -161,7 +161,6 @@
             global_step % self.save_freq == 0 and global_step != 0 and self.train_model
         )
 
-<<<<<<< HEAD
     def _not_done_training(self, steps_since_start: int) -> bool:
         return any(
             [
@@ -169,13 +168,6 @@
                 for k, t in self.trainers.items()
             ]
         )
-=======
-    def _not_done_training(self) -> bool:
-        return (
-            any([t.get_step <= t.get_max_steps for k, t in self.trainers.items()])
-            or not self.train_model
-        ) or len(self.trainers) == 0
->>>>>>> 8f2aff49
 
     def write_to_tensorboard(self, global_step: int) -> None:
         for brain_name, trainer in self.trainers.items():
@@ -206,10 +198,7 @@
         last_brain_names: Set[str] = set()
         try:
             self._reset_env(env_manager)
-<<<<<<< HEAD
             while self._not_done_training(steps_since_start=global_step):
-=======
-            while self._not_done_training():
                 external_brains = set(env_manager.external_brains.keys())
                 new_brains = external_brains - last_brain_names
                 if last_brain_names != env_manager.external_brains.keys():
@@ -219,7 +208,6 @@
                         )
                         self.start_trainer(trainer, env_manager)
                     last_brain_names = external_brains
->>>>>>> 8f2aff49
                 n_steps = self.advance(env_manager)
                 for i in range(n_steps):
                     global_step += 1
