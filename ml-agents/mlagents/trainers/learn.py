# # Unity ML-Agents Toolkit
import yaml

import os
import numpy as np
import json

from typing import Callable, Optional, List, Dict

import mlagents.trainers
import mlagents_envs
from mlagents import tf_utils
from mlagents.trainers.trainer_controller import TrainerController
from mlagents.trainers.meta_curriculum import MetaCurriculum
from mlagents.trainers.trainer_util import TrainerFactory, handle_existing_directories
from mlagents.trainers.stats import (
    TensorboardWriter,
    CSVWriter,
    StatsReporter,
    GaugeWriter,
    ConsoleWriter,
)
from mlagents.trainers.cli_utils import parser
from mlagents_envs.environment import UnityEnvironment
from mlagents.trainers.sampler_class import SamplerManager
from mlagents.trainers.exception import SamplerException
from mlagents.trainers.settings import RunOptions
from mlagents_envs.base_env import BaseEnv
from mlagents.trainers.subprocess_env_manager import SubprocessEnvManager
from mlagents_envs.side_channel.side_channel import SideChannel
from mlagents_envs.side_channel.engine_configuration_channel import EngineConfig
from mlagents_envs.timers import (
    hierarchical_timer,
    get_timer_tree,
    add_metadata as add_timer_metadata,
)
from mlagents_envs import logging_util

logger = logging_util.get_logger(__name__)


def get_version_string() -> str:
    # pylint: disable=no-member
    return f""" Version information:
  ml-agents: {mlagents.trainers.__version__},
  ml-agents-envs: {mlagents_envs.__version__},
  Communicator API: {UnityEnvironment.API_VERSION},
  TensorFlow: {tf_utils.tf.__version__}"""


def parse_command_line(argv: Optional[List[str]] = None) -> RunOptions:
    args = parser.parse_args(argv)
    return RunOptions.from_argparse(args)


def run_training(run_seed: int, options: RunOptions) -> None:
    """
    Launches training session.
    :param options: parsed command line arguments
    :param run_seed: Random seed used for training.
    :param run_options: Command line arguments for training.
    """
    with hierarchical_timer("run_training.setup"):
        checkpoint_settings = options.checkpoint_settings
        env_settings = options.env_settings
        engine_settings = options.engine_settings
        base_path = "results"
        write_path = os.path.join(base_path, checkpoint_settings.run_id)
        maybe_init_path = (
            os.path.join(base_path, checkpoint_settings.run_id)
            if checkpoint_settings.initialize_from
            else None
        )
        run_logs_dir = os.path.join(write_path, "run_logs")
<<<<<<< HEAD
        port = env_settings.base_port
=======
        port: Optional[int] = options.base_port
>>>>>>> cd27c30e
        # Check if directory exists
        handle_existing_directories(
            write_path,
            checkpoint_settings.resume,
            checkpoint_settings.force,
            maybe_init_path,
        )
        # Make run logs directory
        os.makedirs(run_logs_dir, exist_ok=True)
        # Configure CSV, Tensorboard Writers and StatsReporter
        # We assume reward and episode length are needed in the CSV.
        csv_writer = CSVWriter(
            write_path,
            required_fields=[
                "Environment/Cumulative Reward",
                "Environment/Episode Length",
            ],
        )
        tb_writer = TensorboardWriter(
            write_path, clear_past_data=not checkpoint_settings.resume
        )
        gauge_write = GaugeWriter()
        console_writer = ConsoleWriter()
        StatsReporter.add_writer(tb_writer)
        StatsReporter.add_writer(csv_writer)
        StatsReporter.add_writer(gauge_write)
        StatsReporter.add_writer(console_writer)

<<<<<<< HEAD
        if env_settings.env_path is None:
            port = UnityEnvironment.DEFAULT_EDITOR_PORT
=======
        if options.env_path is None:
            port = None
>>>>>>> cd27c30e
        env_factory = create_environment_factory(
            env_settings.env_path,
            engine_settings.no_graphics,
            run_seed,
            port,
            env_settings.env_args,
            os.path.abspath(run_logs_dir),  # Unity environment requires absolute path
        )
        engine_config = EngineConfig(
            width=engine_settings.width,
            height=engine_settings.height,
            quality_level=engine_settings.quality_level,
            time_scale=engine_settings.time_scale,
            target_frame_rate=engine_settings.target_frame_rate,
            capture_frame_rate=engine_settings.capture_frame_rate,
        )
        env_manager = SubprocessEnvManager(
            env_factory, engine_config, env_settings.num_envs
        )
        maybe_meta_curriculum = try_create_meta_curriculum(
            options.curriculum, env_manager, checkpoint_settings.lesson
        )
        sampler_manager, resampling_interval = create_sampler_manager(
            options.parameter_randomization, run_seed
        )
        trainer_factory = TrainerFactory(
            options.behaviors,
            checkpoint_settings.run_id,
            write_path,
            checkpoint_settings.keep_checkpoints,
            not checkpoint_settings.inference,
            checkpoint_settings.resume,
            run_seed,
            maybe_init_path,
            maybe_meta_curriculum,
            False,
        )
        # Create controller and begin training.
        tc = TrainerController(
            trainer_factory,
            write_path,
            checkpoint_settings.run_id,
            checkpoint_settings.save_freq,
            maybe_meta_curriculum,
            not checkpoint_settings.inference,
            run_seed,
            sampler_manager,
            resampling_interval,
        )

    # Begin training
    try:
        tc.start_learning(env_manager)
    finally:
        env_manager.close()
        write_run_options(write_path, options)
        write_timing_tree(run_logs_dir)


def write_run_options(output_dir: str, run_options: RunOptions) -> None:
    run_options_path = os.path.join(output_dir, "configuration.yaml")
    try:
        with open(run_options_path, "w") as f:
            try:
                yaml.dump(run_options.as_dict(), f, sort_keys=False)
            except TypeError:  # Older versions of pyyaml don't support sort_keys
                yaml.dump(run_options.as_dict(), f)
    except FileNotFoundError:
        logger.warning(
            f"Unable to save configuration to {run_options_path}. Make sure the directory exists"
        )


def write_timing_tree(output_dir: str) -> None:
    timing_path = os.path.join(output_dir, "timers.json")
    try:
        with open(timing_path, "w") as f:
            json.dump(get_timer_tree(), f, indent=4)
    except FileNotFoundError:
        logger.warning(
            f"Unable to save to {timing_path}. Make sure the directory exists"
        )


def create_sampler_manager(sampler_config, run_seed=None):
    resample_interval = None
    if sampler_config is not None:
        if "resampling-interval" in sampler_config:
            # Filter arguments that do not exist in the environment
            resample_interval = sampler_config.pop("resampling-interval")
            if (resample_interval <= 0) or (not isinstance(resample_interval, int)):
                raise SamplerException(
                    "Specified resampling-interval is not valid. Please provide"
                    " a positive integer value for resampling-interval"
                )

        else:
            raise SamplerException(
                "Resampling interval was not specified in the sampler file."
                " Please specify it with the 'resampling-interval' key in the sampler config file."
            )

    sampler_manager = SamplerManager(sampler_config, run_seed)
    return sampler_manager, resample_interval


def try_create_meta_curriculum(
    curriculum_config: Optional[Dict], env: SubprocessEnvManager, lesson: int
) -> Optional[MetaCurriculum]:
    if curriculum_config is None or len(curriculum_config) <= 0:
        return None
    else:
        meta_curriculum = MetaCurriculum(curriculum_config)
        # TODO: Should be able to start learning at different lesson numbers
        # for each curriculum.
        meta_curriculum.set_all_curricula_to_lesson_num(lesson)
        return meta_curriculum


def create_environment_factory(
    env_path: Optional[str],
    no_graphics: bool,
    seed: int,
    start_port: Optional[int],
    env_args: Optional[List[str]],
    log_folder: str,
) -> Callable[[int, List[SideChannel]], BaseEnv]:
    def create_unity_environment(
        worker_id: int, side_channels: List[SideChannel]
    ) -> UnityEnvironment:
        # Make sure that each environment gets a different seed
        env_seed = seed + worker_id
        return UnityEnvironment(
            file_name=env_path,
            worker_id=worker_id,
            seed=env_seed,
            no_graphics=no_graphics,
            base_port=start_port,
            additional_args=env_args,
            side_channels=side_channels,
            log_folder=log_folder,
        )

    return create_unity_environment


def run_cli(options: RunOptions) -> None:
    try:
        print(
            """

                        ▄▄▄▓▓▓▓
                   ╓▓▓▓▓▓▓█▓▓▓▓▓
              ,▄▄▄m▀▀▀'  ,▓▓▓▀▓▓▄                           ▓▓▓  ▓▓▌
            ▄▓▓▓▀'      ▄▓▓▀  ▓▓▓      ▄▄     ▄▄ ,▄▄ ▄▄▄▄   ,▄▄ ▄▓▓▌▄ ▄▄▄    ,▄▄
          ▄▓▓▓▀        ▄▓▓▀   ▐▓▓▌     ▓▓▌   ▐▓▓ ▐▓▓▓▀▀▀▓▓▌ ▓▓▓ ▀▓▓▌▀ ^▓▓▌  ╒▓▓▌
        ▄▓▓▓▓▓▄▄▄▄▄▄▄▄▓▓▓      ▓▀      ▓▓▌   ▐▓▓ ▐▓▓    ▓▓▓ ▓▓▓  ▓▓▌   ▐▓▓▄ ▓▓▌
        ▀▓▓▓▓▀▀▀▀▀▀▀▀▀▀▓▓▄     ▓▓      ▓▓▌   ▐▓▓ ▐▓▓    ▓▓▓ ▓▓▓  ▓▓▌    ▐▓▓▐▓▓
          ^█▓▓▓        ▀▓▓▄   ▐▓▓▌     ▓▓▓▓▄▓▓▓▓ ▐▓▓    ▓▓▓ ▓▓▓  ▓▓▓▄    ▓▓▓▓`
            '▀▓▓▓▄      ^▓▓▓  ▓▓▓       └▀▀▀▀ ▀▀ ^▀▀    `▀▀ `▀▀   '▀▀    ▐▓▓▌
               ▀▀▀▀▓▄▄▄   ▓▓▓▓▓▓,                                      ▓▓▓▓▀
                   `▀█▓▓▓▓▓▓▓▓▓▌
                        ¬`▀▀▀█▓

        """
        )
    except Exception:
        print("\n\n\tUnity Technologies\n")
    print(get_version_string())

    if options.debug:
        log_level = logging_util.DEBUG
    else:
        log_level = logging_util.INFO
        # disable noisy warnings from tensorflow
        tf_utils.set_warnings_enabled(False)

    logging_util.set_log_level(log_level)

    logger.debug("Configuration for this run:")
    logger.debug(json.dumps(options.as_dict(), indent=4))

    # Options deprecation warnings
    if options.checkpoint_settings.load_model:
        logger.warning(
            "The --load option has been deprecated. Please use the --resume option instead."
        )
    if options.checkpoint_settings.train_model:
        logger.warning(
            "The --train option has been deprecated. Train mode is now the default. Use "
            "--inference to run in inference mode."
        )

    run_seed = options.env_settings.seed

    # Add some timer metadata
    add_timer_metadata("mlagents_version", mlagents.trainers.__version__)
    add_timer_metadata("mlagents_envs_version", mlagents_envs.__version__)
    add_timer_metadata("communication_protocol_version", UnityEnvironment.API_VERSION)
    add_timer_metadata("tensorflow_version", tf_utils.tf.__version__)

    if options.env_settings.seed == -1:
        run_seed = np.random.randint(0, 10000)
    run_training(run_seed, options)


def main():
    run_cli(parse_command_line())


# For python debugger to directly run this script
if __name__ == "__main__":
    main()<|MERGE_RESOLUTION|>--- conflicted
+++ resolved
@@ -72,11 +72,7 @@
             else None
         )
         run_logs_dir = os.path.join(write_path, "run_logs")
-<<<<<<< HEAD
-        port = env_settings.base_port
-=======
-        port: Optional[int] = options.base_port
->>>>>>> cd27c30e
+        port: Optional[int] = env_settings.base_port
         # Check if directory exists
         handle_existing_directories(
             write_path,
@@ -105,13 +101,8 @@
         StatsReporter.add_writer(gauge_write)
         StatsReporter.add_writer(console_writer)
 
-<<<<<<< HEAD
         if env_settings.env_path is None:
-            port = UnityEnvironment.DEFAULT_EDITOR_PORT
-=======
-        if options.env_path is None:
             port = None
->>>>>>> cd27c30e
         env_factory = create_environment_factory(
             env_settings.env_path,
             engine_settings.no_graphics,
