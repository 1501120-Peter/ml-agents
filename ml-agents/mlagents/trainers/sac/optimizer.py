import numpy as np
from typing import Dict, List, Optional, Any, Mapping, cast

from mlagents.tf_utils import tf

from mlagents_envs.logging_util import get_logger
from mlagents.trainers.sac.network import SACPolicyNetwork, SACTargetNetwork
<<<<<<< HEAD
from mlagents.trainers.models import ModelUtils
=======
from mlagents.trainers.models import ScheduleType, EncoderType, ModelUtils
>>>>>>> cd27c30e
from mlagents.trainers.optimizer.tf_optimizer import TFOptimizer
from mlagents.trainers.policy.tf_policy import TFPolicy
from mlagents.trainers.buffer import AgentBuffer
from mlagents_envs.timers import timed
from mlagents.trainers.settings import TrainerSettings, SACSettings

EPSILON = 1e-6  # Small value to avoid divide by zero

logger = get_logger(__name__)

POLICY_SCOPE = ""
TARGET_SCOPE = "target_network"


class SACOptimizer(TFOptimizer):
    def __init__(self, policy: TFPolicy, trainer_params: TrainerSettings):
        """
        Takes a Unity environment and model-specific hyper-parameters and returns the
        appropriate PPO agent model for the environment.
        :param brain: Brain parameters used to generate specific network graph.
        :param lr: Learning rate.
        :param lr_schedule: Learning rate decay schedule.
        :param h_size: Size of hidden layers
        :param init_entcoef: Initial value for entropy coefficient. Set lower to learn faster,
            set higher to explore more.
        :return: a sub-class of PPOAgent tailored to the environment.
        :param max_step: Total number of training steps.
        :param normalize: Whether to normalize vector observation input.
        :param use_recurrent: Whether to use an LSTM layer in the network.
        :param num_layers: Number of hidden layers between encoded input and policy & value layers
        :param tau: Strength of soft-Q update.
        :param m_size: Size of brain memory.
        """
        # Create the graph here to give more granular control of the TF graph to the Optimizer.
        policy.create_tf_graph()

        with policy.graph.as_default():
            with tf.variable_scope(""):
                super().__init__(policy, trainer_params)
<<<<<<< HEAD
                hyperparameters: SACSettings = cast(
                    SACSettings, trainer_params.hyperparameters
=======
                lr = float(trainer_params["learning_rate"])
                lr_schedule = ScheduleType(
                    trainer_params.get("learning_rate_schedule", "constant")
>>>>>>> cd27c30e
                )
                lr = hyperparameters.learning_rate
                lr_schedule = hyperparameters.learning_rate_schedule
                max_step = trainer_params.max_steps
                self.tau = hyperparameters.tau
                self.init_entcoef = hyperparameters.init_entcoef

                self.policy = policy
                self.act_size = policy.act_size
                policy_network_settings = policy.network_settings
                h_size = policy_network_settings.hidden_units
                num_layers = policy_network_settings.num_layers
                vis_encode_type = policy_network_settings.vis_encode_type

                self.tau = hyperparameters.tau
                self.burn_in_ratio = 0.0

                # Non-exposed SAC parameters
                self.discrete_target_entropy_scale = (
                    0.2
                )  # Roughly equal to e-greedy 0.05
                self.continuous_target_entropy_scale = 1.0

                stream_names = list(self.reward_signals.keys())
                # Use to reduce "survivor bonus" when using Curiosity or GAIL.
                self.gammas = [
                    _val.gamma for _val in trainer_params.reward_signals.values()
                ]
                self.use_dones_in_backup = {
                    name: tf.Variable(1.0) for name in stream_names
                }
                self.disable_use_dones = {
                    name: self.use_dones_in_backup[name].assign(0.0)
                    for name in stream_names
                }

                if num_layers < 1:
                    num_layers = 1

                self.target_init_op: List[tf.Tensor] = []
                self.target_update_op: List[tf.Tensor] = []
                self.update_batch_policy: Optional[tf.Operation] = None
                self.update_batch_value: Optional[tf.Operation] = None
                self.update_batch_entropy: Optional[tf.Operation] = None

                self.policy_network = SACPolicyNetwork(
                    policy=self.policy,
                    m_size=self.policy.m_size,  # 3x policy.m_size
                    h_size=h_size,
                    normalize=self.policy.normalize,
                    use_recurrent=self.policy.use_recurrent,
                    num_layers=num_layers,
                    stream_names=stream_names,
                    vis_encode_type=vis_encode_type,
                )
                self.target_network = SACTargetNetwork(
                    policy=self.policy,
                    m_size=self.policy.m_size,  # 1x policy.m_size
                    h_size=h_size,
                    normalize=self.policy.normalize,
                    use_recurrent=self.policy.use_recurrent,
                    num_layers=num_layers,
                    stream_names=stream_names,
                    vis_encode_type=vis_encode_type,
                )
                # The optimizer's m_size is 3 times the policy (Q1, Q2, and Value)
                self.m_size = 3 * self.policy.m_size
                self._create_inputs_and_outputs()
                self.learning_rate = ModelUtils.create_schedule(
                    lr_schedule,
                    lr,
                    self.policy.global_step,
                    int(max_step),
                    min_value=1e-10,
                )
                self._create_losses(
                    self.policy_network.q1_heads,
                    self.policy_network.q2_heads,
                    lr,
                    int(max_step),
                    stream_names,
                    discrete=not self.policy.use_continuous_act,
                )
                self._create_sac_optimizer_ops()

                self.selected_actions = (
                    self.policy.selected_actions
                )  # For GAIL and other reward signals
                if self.policy.normalize:
                    target_update_norm = self.target_network.copy_normalization(
                        self.policy.running_mean,
                        self.policy.running_variance,
                        self.policy.normalization_steps,
                    )
                    # Update the normalization of the optimizer when the policy does.
                    self.policy.update_normalization_op = tf.group(
                        [self.policy.update_normalization_op, target_update_norm]
                    )

                self.policy.initialize_or_load()

        self.stats_name_to_update_name = {
            "Losses/Value Loss": "value_loss",
            "Losses/Policy Loss": "policy_loss",
            "Losses/Q1 Loss": "q1_loss",
            "Losses/Q2 Loss": "q2_loss",
            "Policy/Entropy Coeff": "entropy_coef",
            "Policy/Learning Rate": "learning_rate",
        }

        self.update_dict = {
            "value_loss": self.total_value_loss,
            "policy_loss": self.policy_loss,
            "q1_loss": self.q1_loss,
            "q2_loss": self.q2_loss,
            "entropy_coef": self.ent_coef,
            "update_batch": self.update_batch_policy,
            "update_value": self.update_batch_value,
            "update_entropy": self.update_batch_entropy,
            "learning_rate": self.learning_rate,
        }

    def _create_inputs_and_outputs(self) -> None:
        """
        Assign the higher-level SACModel's inputs and outputs to those of its policy or
        target network.
        """
        self.vector_in = self.policy.vector_in
        self.visual_in = self.policy.visual_in
        self.next_vector_in = self.target_network.vector_in
        self.next_visual_in = self.target_network.visual_in
        self.sequence_length_ph = self.policy.sequence_length_ph
        self.next_sequence_length_ph = self.target_network.sequence_length_ph
        if not self.policy.use_continuous_act:
            self.action_masks = self.policy_network.action_masks
        else:
            self.output_pre = self.policy_network.output_pre

        # Don't use value estimate during inference.
        self.value = tf.identity(
            self.policy_network.value, name="value_estimate_unused"
        )
        self.value_heads = self.policy_network.value_heads
        self.dones_holder = tf.placeholder(
            shape=[None], dtype=tf.float32, name="dones_holder"
        )

        if self.policy.use_recurrent:
            self.memory_in = self.policy_network.memory_in
            self.memory_out = self.policy_network.memory_out
            if not self.policy.use_continuous_act:
                self.prev_action = self.policy_network.prev_action
            self.next_memory_in = self.target_network.memory_in

    def _create_losses(
        self,
        q1_streams: Dict[str, tf.Tensor],
        q2_streams: Dict[str, tf.Tensor],
        lr: tf.Tensor,
        max_step: int,
        stream_names: List[str],
        discrete: bool = False,
    ) -> None:
        """
        Creates training-specific Tensorflow ops for SAC models.
        :param q1_streams: Q1 streams from policy network
        :param q1_streams: Q2 streams from policy network
        :param lr: Learning rate
        :param max_step: Total number of training steps.
        :param stream_names: List of reward stream names.
        :param discrete: Whether or not to use discrete action losses.
        """

        if discrete:
            self.target_entropy = [
                self.discrete_target_entropy_scale * np.log(i).astype(np.float32)
                for i in self.act_size
            ]
            discrete_action_probs = tf.exp(self.policy.all_log_probs)
            per_action_entropy = discrete_action_probs * self.policy.all_log_probs
        else:
            self.target_entropy = (
                -1
                * self.continuous_target_entropy_scale
                * np.prod(self.act_size[0]).astype(np.float32)
            )

        self.rewards_holders = {}
        self.min_policy_qs = {}

        for name in stream_names:
            if discrete:
                _branched_mpq1 = ModelUtils.break_into_branches(
                    self.policy_network.q1_pheads[name] * discrete_action_probs,
                    self.act_size,
                )
                branched_mpq1 = tf.stack(
                    [
                        tf.reduce_sum(_br, axis=1, keep_dims=True)
                        for _br in _branched_mpq1
                    ]
                )
                _q1_p_mean = tf.reduce_mean(branched_mpq1, axis=0)

                _branched_mpq2 = ModelUtils.break_into_branches(
                    self.policy_network.q2_pheads[name] * discrete_action_probs,
                    self.act_size,
                )
                branched_mpq2 = tf.stack(
                    [
                        tf.reduce_sum(_br, axis=1, keep_dims=True)
                        for _br in _branched_mpq2
                    ]
                )
                _q2_p_mean = tf.reduce_mean(branched_mpq2, axis=0)

                self.min_policy_qs[name] = tf.minimum(_q1_p_mean, _q2_p_mean)
            else:
                self.min_policy_qs[name] = tf.minimum(
                    self.policy_network.q1_pheads[name],
                    self.policy_network.q2_pheads[name],
                )

            rewards_holder = tf.placeholder(
                shape=[None], dtype=tf.float32, name="{}_rewards".format(name)
            )
            self.rewards_holders[name] = rewards_holder

        q1_losses = []
        q2_losses = []
        # Multiple q losses per stream
        expanded_dones = tf.expand_dims(self.dones_holder, axis=-1)
        for i, name in enumerate(stream_names):
            _expanded_rewards = tf.expand_dims(self.rewards_holders[name], axis=-1)

            q_backup = tf.stop_gradient(
                _expanded_rewards
                + (1.0 - self.use_dones_in_backup[name] * expanded_dones)
                * self.gammas[i]
                * self.target_network.value_heads[name]
            )

            if discrete:
                # We need to break up the Q functions by branch, and update them individually.
                branched_q1_stream = ModelUtils.break_into_branches(
                    self.policy.selected_actions * q1_streams[name], self.act_size
                )
                branched_q2_stream = ModelUtils.break_into_branches(
                    self.policy.selected_actions * q2_streams[name], self.act_size
                )

                # Reduce each branch into scalar
                branched_q1_stream = [
                    tf.reduce_sum(_branch, axis=1, keep_dims=True)
                    for _branch in branched_q1_stream
                ]
                branched_q2_stream = [
                    tf.reduce_sum(_branch, axis=1, keep_dims=True)
                    for _branch in branched_q2_stream
                ]

                q1_stream = tf.reduce_mean(branched_q1_stream, axis=0)
                q2_stream = tf.reduce_mean(branched_q2_stream, axis=0)

            else:
                q1_stream = q1_streams[name]
                q2_stream = q2_streams[name]

            _q1_loss = 0.5 * tf.reduce_mean(
                tf.to_float(self.policy.mask)
                * tf.squared_difference(q_backup, q1_stream)
            )

            _q2_loss = 0.5 * tf.reduce_mean(
                tf.to_float(self.policy.mask)
                * tf.squared_difference(q_backup, q2_stream)
            )

            q1_losses.append(_q1_loss)
            q2_losses.append(_q2_loss)

        self.q1_loss = tf.reduce_mean(q1_losses)
        self.q2_loss = tf.reduce_mean(q2_losses)

        # Learn entropy coefficient
        if discrete:
            # Create a log_ent_coef for each branch
            self.log_ent_coef = tf.get_variable(
                "log_ent_coef",
                dtype=tf.float32,
                initializer=np.log([self.init_entcoef] * len(self.act_size)).astype(
                    np.float32
                ),
                trainable=True,
            )
        else:
            self.log_ent_coef = tf.get_variable(
                "log_ent_coef",
                dtype=tf.float32,
                initializer=np.log(self.init_entcoef).astype(np.float32),
                trainable=True,
            )

        self.ent_coef = tf.exp(self.log_ent_coef)
        if discrete:
            # We also have to do a different entropy and target_entropy per branch.
            branched_per_action_ent = ModelUtils.break_into_branches(
                per_action_entropy, self.act_size
            )
            branched_ent_sums = tf.stack(
                [
                    tf.reduce_sum(_lp, axis=1, keep_dims=True) + _te
                    for _lp, _te in zip(branched_per_action_ent, self.target_entropy)
                ],
                axis=1,
            )
            self.entropy_loss = -tf.reduce_mean(
                tf.to_float(self.policy.mask)
                * tf.reduce_mean(
                    self.log_ent_coef
                    * tf.squeeze(tf.stop_gradient(branched_ent_sums), axis=2),
                    axis=1,
                )
            )

            # Same with policy loss, we have to do the loss per branch and average them,
            # so that larger branches don't get more weight.
            # The equivalent KL divergence from Eq 10 of Haarnoja et al. is also pi*log(pi) - Q
            branched_q_term = ModelUtils.break_into_branches(
                discrete_action_probs * self.policy_network.q1_p, self.act_size
            )

            branched_policy_loss = tf.stack(
                [
                    tf.reduce_sum(self.ent_coef[i] * _lp - _qt, axis=1, keep_dims=True)
                    for i, (_lp, _qt) in enumerate(
                        zip(branched_per_action_ent, branched_q_term)
                    )
                ]
            )
            self.policy_loss = tf.reduce_mean(
                tf.to_float(self.policy.mask) * tf.squeeze(branched_policy_loss)
            )

            # Do vbackup entropy bonus per branch as well.
            branched_ent_bonus = tf.stack(
                [
                    tf.reduce_sum(self.ent_coef[i] * _lp, axis=1, keep_dims=True)
                    for i, _lp in enumerate(branched_per_action_ent)
                ]
            )
            value_losses = []
            for name in stream_names:
                v_backup = tf.stop_gradient(
                    self.min_policy_qs[name]
                    - tf.reduce_mean(branched_ent_bonus, axis=0)
                )
                value_losses.append(
                    0.5
                    * tf.reduce_mean(
                        tf.to_float(self.policy.mask)
                        * tf.squared_difference(
                            self.policy_network.value_heads[name], v_backup
                        )
                    )
                )

        else:
            self.entropy_loss = -tf.reduce_mean(
                self.log_ent_coef
                * tf.to_float(self.policy.mask)
                * tf.stop_gradient(
                    tf.reduce_sum(
                        self.policy.all_log_probs + self.target_entropy,
                        axis=1,
                        keep_dims=True,
                    )
                )
            )
            batch_policy_loss = tf.reduce_mean(
                self.ent_coef * self.policy.all_log_probs - self.policy_network.q1_p,
                axis=1,
            )
            self.policy_loss = tf.reduce_mean(
                tf.to_float(self.policy.mask) * batch_policy_loss
            )

            value_losses = []
            for name in stream_names:
                v_backup = tf.stop_gradient(
                    self.min_policy_qs[name]
                    - tf.reduce_sum(self.ent_coef * self.policy.all_log_probs, axis=1)
                )
                value_losses.append(
                    0.5
                    * tf.reduce_mean(
                        tf.to_float(self.policy.mask)
                        * tf.squared_difference(
                            self.policy_network.value_heads[name], v_backup
                        )
                    )
                )
        self.value_loss = tf.reduce_mean(value_losses)

        self.total_value_loss = self.q1_loss + self.q2_loss + self.value_loss

        self.entropy = self.policy_network.entropy

    def _create_sac_optimizer_ops(self) -> None:
        """
        Creates the Adam optimizers and update ops for SAC, including
        the policy, value, and entropy updates, as well as the target network update.
        """
        policy_optimizer = self.create_optimizer_op(
            learning_rate=self.learning_rate, name="sac_policy_opt"
        )
        entropy_optimizer = self.create_optimizer_op(
            learning_rate=self.learning_rate, name="sac_entropy_opt"
        )
        value_optimizer = self.create_optimizer_op(
            learning_rate=self.learning_rate, name="sac_value_opt"
        )

        self.target_update_op = [
            tf.assign(target, (1 - self.tau) * target + self.tau * source)
            for target, source in zip(
                self.target_network.value_vars, self.policy_network.value_vars
            )
        ]
        logger.debug("value_vars")
        self.print_all_vars(self.policy_network.value_vars)
        logger.debug("targvalue_vars")
        self.print_all_vars(self.target_network.value_vars)
        logger.debug("critic_vars")
        self.print_all_vars(self.policy_network.critic_vars)
        logger.debug("q_vars")
        self.print_all_vars(self.policy_network.q_vars)
        logger.debug("policy_vars")
        policy_vars = self.policy.get_trainable_variables()
        self.print_all_vars(policy_vars)

        self.target_init_op = [
            tf.assign(target, source)
            for target, source in zip(
                self.target_network.value_vars, self.policy_network.value_vars
            )
        ]

        self.update_batch_policy = policy_optimizer.minimize(
            self.policy_loss, var_list=policy_vars
        )

        # Make sure policy is updated first, then value, then entropy.
        with tf.control_dependencies([self.update_batch_policy]):
            self.update_batch_value = value_optimizer.minimize(
                self.total_value_loss, var_list=self.policy_network.critic_vars
            )
            # Add entropy coefficient optimization operation
            with tf.control_dependencies([self.update_batch_value]):
                self.update_batch_entropy = entropy_optimizer.minimize(
                    self.entropy_loss, var_list=self.log_ent_coef
                )

    def print_all_vars(self, variables):
        for _var in variables:
            logger.debug(_var)

    @timed
    def update(self, batch: AgentBuffer, num_sequences: int) -> Dict[str, float]:
        """
        Updates model using buffer.
        :param num_sequences: Number of trajectories in batch.
        :param batch: Experience mini-batch.
        :param update_target: Whether or not to update target value network
        :param reward_signal_batches: Minibatches to use for updating the reward signals,
            indexed by name. If none, don't update the reward signals.
        :return: Output from update process.
        """
        feed_dict = self._construct_feed_dict(self.policy, batch, num_sequences)
        stats_needed = self.stats_name_to_update_name
        update_stats: Dict[str, float] = {}
        update_vals = self._execute_model(feed_dict, self.update_dict)
        for stat_name, update_name in stats_needed.items():
            update_stats[stat_name] = update_vals[update_name]
        # Update target network. By default, target update happens at every policy update.
        self.sess.run(self.target_update_op)
        return update_stats

    def update_reward_signals(
        self, reward_signal_minibatches: Mapping[str, AgentBuffer], num_sequences: int
    ) -> Dict[str, float]:
        """
        Only update the reward signals.
        :param reward_signal_batches: Minibatches to use for updating the reward signals,
            indexed by name. If none, don't update the reward signals.
        """
        # Collect feed dicts for all reward signals.
        feed_dict: Dict[tf.Tensor, Any] = {}
        update_dict: Dict[str, tf.Tensor] = {}
        update_stats: Dict[str, float] = {}
        stats_needed: Dict[str, str] = {}
        if reward_signal_minibatches:
            self.add_reward_signal_dicts(
                feed_dict,
                update_dict,
                stats_needed,
                reward_signal_minibatches,
                num_sequences,
            )
        update_vals = self._execute_model(feed_dict, update_dict)
        for stat_name, update_name in stats_needed.items():
            update_stats[stat_name] = update_vals[update_name]
        return update_stats

    def add_reward_signal_dicts(
        self,
        feed_dict: Dict[tf.Tensor, Any],
        update_dict: Dict[str, tf.Tensor],
        stats_needed: Dict[str, str],
        reward_signal_minibatches: Mapping[str, AgentBuffer],
        num_sequences: int,
    ) -> None:
        """
        Adds the items needed for reward signal updates to the feed_dict and stats_needed dict.
        :param feed_dict: Feed dict needed update
        :param update_dit: Update dict that needs update
        :param stats_needed: Stats needed to get from the update.
        :param reward_signal_minibatches: Minibatches to use for updating the reward signals,
            indexed by name.
        """
        for name, r_batch in reward_signal_minibatches.items():
            feed_dict.update(
                self.reward_signals[name].prepare_update(
                    self.policy, r_batch, num_sequences
                )
            )
            update_dict.update(self.reward_signals[name].update_dict)
            stats_needed.update(self.reward_signals[name].stats_name_to_update_name)

    def _construct_feed_dict(
        self, policy: TFPolicy, batch: AgentBuffer, num_sequences: int
    ) -> Dict[tf.Tensor, Any]:
        """
        Builds the feed dict for updating the SAC model.
        :param model: The model to update. May be different when, e.g. using multi-GPU.
        :param batch: Mini-batch to use to update.
        :param num_sequences: Number of LSTM sequences in batch.
        """
        # Do an optional burn-in for memories
        num_burn_in = int(self.burn_in_ratio * self.policy.sequence_length)
        burn_in_mask = np.ones((self.policy.sequence_length), dtype=np.float32)
        burn_in_mask[range(0, num_burn_in)] = 0
        burn_in_mask = np.tile(burn_in_mask, num_sequences)
        feed_dict = {
            policy.batch_size_ph: num_sequences,
            policy.sequence_length_ph: self.policy.sequence_length,
            self.next_sequence_length_ph: self.policy.sequence_length,
            self.policy.mask_input: batch["masks"] * burn_in_mask,
        }
        for name in self.reward_signals:
            feed_dict[self.rewards_holders[name]] = batch["{}_rewards".format(name)]

        if self.policy.use_continuous_act:
            feed_dict[self.policy_network.external_action_in] = batch["actions"]
        else:
            feed_dict[policy.output] = batch["actions"]
            if self.policy.use_recurrent:
                feed_dict[policy.prev_action] = batch["prev_action"]
            feed_dict[policy.action_masks] = batch["action_mask"]
        if self.policy.use_vec_obs:
            feed_dict[policy.vector_in] = batch["vector_obs"]
            feed_dict[self.next_vector_in] = batch["next_vector_in"]
        if self.policy.vis_obs_size > 0:
            for i, _ in enumerate(policy.visual_in):
                _obs = batch["visual_obs%d" % i]
                feed_dict[policy.visual_in[i]] = _obs
            for i, _ in enumerate(self.next_visual_in):
                _obs = batch["next_visual_obs%d" % i]
                feed_dict[self.next_visual_in[i]] = _obs
        if self.policy.use_recurrent:
            feed_dict[policy.memory_in] = [
                batch["memory"][i]
                for i in range(0, len(batch["memory"]), self.policy.sequence_length)
            ]
            feed_dict[self.policy_network.memory_in] = self._make_zero_mem(
                self.m_size, batch.num_experiences
            )
            feed_dict[self.target_network.memory_in] = self._make_zero_mem(
                self.m_size // 3, batch.num_experiences
            )
        feed_dict[self.dones_holder] = batch["done"]
        return feed_dict<|MERGE_RESOLUTION|>--- conflicted
+++ resolved
@@ -5,11 +5,7 @@
 
 from mlagents_envs.logging_util import get_logger
 from mlagents.trainers.sac.network import SACPolicyNetwork, SACTargetNetwork
-<<<<<<< HEAD
 from mlagents.trainers.models import ModelUtils
-=======
-from mlagents.trainers.models import ScheduleType, EncoderType, ModelUtils
->>>>>>> cd27c30e
 from mlagents.trainers.optimizer.tf_optimizer import TFOptimizer
 from mlagents.trainers.policy.tf_policy import TFPolicy
 from mlagents.trainers.buffer import AgentBuffer
@@ -49,14 +45,8 @@
         with policy.graph.as_default():
             with tf.variable_scope(""):
                 super().__init__(policy, trainer_params)
-<<<<<<< HEAD
                 hyperparameters: SACSettings = cast(
                     SACSettings, trainer_params.hyperparameters
-=======
-                lr = float(trainer_params["learning_rate"])
-                lr_schedule = ScheduleType(
-                    trainer_params.get("learning_rate_schedule", "constant")
->>>>>>> cd27c30e
                 )
                 lr = hyperparameters.learning_rate
                 lr_schedule = hyperparameters.learning_rate_schedule
