from typing import Optional, Any, Dict, cast
import numpy as np
from mlagents.tf_utils import tf
from mlagents_envs.timers import timed
<<<<<<< HEAD
from mlagents.trainers.models import ModelUtils, EncoderType
=======
from mlagents.trainers.models import ModelUtils, EncoderType, ScheduleType
>>>>>>> cd27c30e
from mlagents.trainers.policy.tf_policy import TFPolicy
from mlagents.trainers.optimizer.tf_optimizer import TFOptimizer
from mlagents.trainers.buffer import AgentBuffer
from mlagents.trainers.settings import TrainerSettings, PPOSettings


class PPOOptimizer(TFOptimizer):
    def __init__(self, policy: TFPolicy, trainer_params: TrainerSettings):
        """
        Takes a Policy and a Dict of trainer parameters and creates an Optimizer around the policy.
        The PPO optimizer has a value estimator and a loss function.
        :param policy: A TFPolicy object that will be updated by this PPO Optimizer.
        :param trainer_params: Trainer parameters dictionary that specifies the properties of the trainer.
        """
        # Create the graph here to give more granular control of the TF graph to the Optimizer.
        policy.create_tf_graph()

        with policy.graph.as_default():
            with tf.variable_scope("optimizer/"):
                super().__init__(policy, trainer_params)
<<<<<<< HEAD
                hyperparameters: PPOSettings = cast(
                    PPOSettings, trainer_params.hyperparameters
=======

                lr = float(trainer_params["learning_rate"])
                self._schedule = ScheduleType(
                    trainer_params.get("learning_rate_schedule", "linear")
                )
                h_size = int(trainer_params["hidden_units"])
                epsilon = float(trainer_params["epsilon"])
                beta = float(trainer_params["beta"])
                max_step = float(trainer_params["max_steps"])
                num_layers = int(trainer_params["num_layers"])
                vis_encode_type = EncoderType(
                    trainer_params.get("vis_encode_type", "simple")
>>>>>>> cd27c30e
                )
                lr = float(hyperparameters.learning_rate)
                lr_schedule = hyperparameters.learning_rate_schedule
                epsilon = float(hyperparameters.epsilon)
                beta = float(hyperparameters.beta)
                max_step = float(trainer_params.max_steps)

                policy_network_settings = policy.network_settings
                h_size = int(policy_network_settings.hidden_units)
                num_layers = policy_network_settings.num_layers
                vis_encode_type = policy_network_settings.vis_encode_type
                self.burn_in_ratio = 0.0

                self.stream_names = list(self.reward_signals.keys())

                self.tf_optimizer: Optional[tf.train.AdamOptimizer] = None
                self.grads = None
                self.update_batch: Optional[tf.Operation] = None

                self.stats_name_to_update_name = {
                    "Losses/Value Loss": "value_loss",
                    "Losses/Policy Loss": "policy_loss",
                    "Policy/Learning Rate": "learning_rate",
                    "Policy/Epsilon": "decay_epsilon",
                    "Policy/Beta": "decay_beta",
                }
                if self.policy.use_recurrent:
                    self.m_size = self.policy.m_size
                    self.memory_in = tf.placeholder(
                        shape=[None, self.m_size],
                        dtype=tf.float32,
                        name="recurrent_value_in",
                    )

                if num_layers < 1:
                    num_layers = 1
                if policy.use_continuous_act:
                    self._create_cc_critic(h_size, num_layers, vis_encode_type)
                else:
                    self._create_dc_critic(h_size, num_layers, vis_encode_type)

                self.learning_rate = ModelUtils.create_schedule(
                    self._schedule,
                    lr,
                    self.policy.global_step,
                    int(max_step),
                    min_value=1e-10,
                )
                self._create_losses(
                    self.policy.total_log_probs,
                    self.old_log_probs,
                    self.value_heads,
                    self.policy.entropy,
                    beta,
                    epsilon,
                    lr,
                    max_step,
                )
                self._create_ppo_optimizer_ops()

            self.update_dict.update(
                {
                    "value_loss": self.value_loss,
                    "policy_loss": self.abs_policy_loss,
                    "update_batch": self.update_batch,
                    "learning_rate": self.learning_rate,
                    "decay_epsilon": self.decay_epsilon,
                    "decay_beta": self.decay_beta,
                }
            )

            self.policy.initialize_or_load()

    def _create_cc_critic(
        self, h_size: int, num_layers: int, vis_encode_type: EncoderType
    ) -> None:
        """
        Creates Continuous control critic (value) network.
        :param h_size: Size of hidden linear layers.
        :param num_layers: Number of hidden linear layers.
        :param vis_encode_type: The type of visual encoder to use.
        """
        hidden_stream = ModelUtils.create_observation_streams(
            self.policy.visual_in,
            self.policy.processed_vector_in,
            1,
            h_size,
            num_layers,
            vis_encode_type,
        )[0]

        if self.policy.use_recurrent:
            hidden_value, memory_value_out = ModelUtils.create_recurrent_encoder(
                hidden_stream,
                self.memory_in,
                self.policy.sequence_length_ph,
                name="lstm_value",
            )
            self.memory_out = memory_value_out
        else:
            hidden_value = hidden_stream

        self.value_heads, self.value = ModelUtils.create_value_heads(
            self.stream_names, hidden_value
        )
        self.all_old_log_probs = tf.placeholder(
            shape=[None, sum(self.policy.act_size)],
            dtype=tf.float32,
            name="old_probabilities",
        )

        self.old_log_probs = tf.reduce_sum(
            (tf.identity(self.all_old_log_probs)), axis=1, keepdims=True
        )

    def _create_dc_critic(
        self, h_size: int, num_layers: int, vis_encode_type: EncoderType
    ) -> None:
        """
        Creates Discrete control critic (value) network.
        :param h_size: Size of hidden linear layers.
        :param num_layers: Number of hidden linear layers.
        :param vis_encode_type: The type of visual encoder to use.
        """
        hidden_stream = ModelUtils.create_observation_streams(
            self.policy.visual_in,
            self.policy.processed_vector_in,
            1,
            h_size,
            num_layers,
            vis_encode_type,
        )[0]

        if self.policy.use_recurrent:
            hidden_value, memory_value_out = ModelUtils.create_recurrent_encoder(
                hidden_stream,
                self.memory_in,
                self.policy.sequence_length_ph,
                name="lstm_value",
            )
            self.memory_out = memory_value_out
        else:
            hidden_value = hidden_stream

        self.value_heads, self.value = ModelUtils.create_value_heads(
            self.stream_names, hidden_value
        )

        self.all_old_log_probs = tf.placeholder(
            shape=[None, sum(self.policy.act_size)],
            dtype=tf.float32,
            name="old_probabilities",
        )

        # Break old log probs into separate branches
        old_log_prob_branches = ModelUtils.break_into_branches(
            self.all_old_log_probs, self.policy.act_size
        )

        _, _, old_normalized_logits = ModelUtils.create_discrete_action_masking_layer(
            old_log_prob_branches, self.policy.action_masks, self.policy.act_size
        )

        action_idx = [0] + list(np.cumsum(self.policy.act_size))

        self.old_log_probs = tf.reduce_sum(
            (
                tf.stack(
                    [
                        -tf.nn.softmax_cross_entropy_with_logits_v2(
                            labels=self.policy.selected_actions[
                                :, action_idx[i] : action_idx[i + 1]
                            ],
                            logits=old_normalized_logits[
                                :, action_idx[i] : action_idx[i + 1]
                            ],
                        )
                        for i in range(len(self.policy.act_size))
                    ],
                    axis=1,
                )
            ),
            axis=1,
            keepdims=True,
        )

    def _create_losses(
        self, probs, old_probs, value_heads, entropy, beta, epsilon, lr, max_step
    ):
        """
        Creates training-specific Tensorflow ops for PPO models.
        :param probs: Current policy probabilities
        :param old_probs: Past policy probabilities
        :param value_heads: Value estimate tensors from each value stream
        :param beta: Entropy regularization strength
        :param entropy: Current policy entropy
        :param epsilon: Value for policy-divergence threshold
        :param lr: Learning rate
        :param max_step: Total number of training steps.
        """
        self.returns_holders = {}
        self.old_values = {}
        for name in value_heads.keys():
            returns_holder = tf.placeholder(
                shape=[None], dtype=tf.float32, name="{}_returns".format(name)
            )
            old_value = tf.placeholder(
                shape=[None], dtype=tf.float32, name="{}_value_estimate".format(name)
            )
            self.returns_holders[name] = returns_holder
            self.old_values[name] = old_value
        self.advantage = tf.placeholder(
            shape=[None], dtype=tf.float32, name="advantages"
        )
        advantage = tf.expand_dims(self.advantage, -1)

        self.decay_epsilon = ModelUtils.create_schedule(
            self._schedule, epsilon, self.policy.global_step, max_step, min_value=0.1
        )
        self.decay_beta = ModelUtils.create_schedule(
            self._schedule, beta, self.policy.global_step, max_step, min_value=1e-5
        )

        value_losses = []
        for name, head in value_heads.items():
            clipped_value_estimate = self.old_values[name] + tf.clip_by_value(
                tf.reduce_sum(head, axis=1) - self.old_values[name],
                -self.decay_epsilon,
                self.decay_epsilon,
            )
            v_opt_a = tf.squared_difference(
                self.returns_holders[name], tf.reduce_sum(head, axis=1)
            )
            v_opt_b = tf.squared_difference(
                self.returns_holders[name], clipped_value_estimate
            )
            value_loss = tf.reduce_mean(
                tf.dynamic_partition(tf.maximum(v_opt_a, v_opt_b), self.policy.mask, 2)[
                    1
                ]
            )
            value_losses.append(value_loss)
        self.value_loss = tf.reduce_mean(value_losses)

        r_theta = tf.exp(probs - old_probs)
        p_opt_a = r_theta * advantage
        p_opt_b = (
            tf.clip_by_value(
                r_theta, 1.0 - self.decay_epsilon, 1.0 + self.decay_epsilon
            )
            * advantage
        )
        self.policy_loss = -tf.reduce_mean(
            tf.dynamic_partition(tf.minimum(p_opt_a, p_opt_b), self.policy.mask, 2)[1]
        )
        # For cleaner stats reporting
        self.abs_policy_loss = tf.abs(self.policy_loss)

        self.loss = (
            self.policy_loss
            + 0.5 * self.value_loss
            - self.decay_beta
            * tf.reduce_mean(tf.dynamic_partition(entropy, self.policy.mask, 2)[1])
        )

    def _create_ppo_optimizer_ops(self):
        self.tf_optimizer = self.create_optimizer_op(self.learning_rate)
        self.grads = self.tf_optimizer.compute_gradients(self.loss)
        self.update_batch = self.tf_optimizer.minimize(self.loss)

    @timed
    def update(self, batch: AgentBuffer, num_sequences: int) -> Dict[str, float]:
        """
        Performs update on model.
        :param mini_batch: Batch of experiences.
        :param num_sequences: Number of sequences to process.
        :return: Results of update.
        """
        feed_dict = self._construct_feed_dict(batch, num_sequences)
        stats_needed = self.stats_name_to_update_name
        update_stats = {}
        # Collect feed dicts for all reward signals.
        for _, reward_signal in self.reward_signals.items():
            feed_dict.update(
                reward_signal.prepare_update(self.policy, batch, num_sequences)
            )
            stats_needed.update(reward_signal.stats_name_to_update_name)

        update_vals = self._execute_model(feed_dict, self.update_dict)
        for stat_name, update_name in stats_needed.items():
            update_stats[stat_name] = update_vals[update_name]
        return update_stats

    def _construct_feed_dict(
        self, mini_batch: AgentBuffer, num_sequences: int
    ) -> Dict[tf.Tensor, Any]:
        # Do an optional burn-in for memories
        num_burn_in = int(self.burn_in_ratio * self.policy.sequence_length)
        burn_in_mask = np.ones((self.policy.sequence_length), dtype=np.float32)
        burn_in_mask[range(0, num_burn_in)] = 0
        burn_in_mask = np.tile(burn_in_mask, num_sequences)
        feed_dict = {
            self.policy.batch_size_ph: num_sequences,
            self.policy.sequence_length_ph: self.policy.sequence_length,
            self.policy.mask_input: mini_batch["masks"] * burn_in_mask,
            self.advantage: mini_batch["advantages"],
            self.all_old_log_probs: mini_batch["action_probs"],
        }
        for name in self.reward_signals:
            feed_dict[self.returns_holders[name]] = mini_batch[
                "{}_returns".format(name)
            ]
            feed_dict[self.old_values[name]] = mini_batch[
                "{}_value_estimates".format(name)
            ]

        if self.policy.output_pre is not None and "actions_pre" in mini_batch:
            feed_dict[self.policy.output_pre] = mini_batch["actions_pre"]
        else:
            feed_dict[self.policy.output] = mini_batch["actions"]
            if self.policy.use_recurrent:
                feed_dict[self.policy.prev_action] = mini_batch["prev_action"]
            feed_dict[self.policy.action_masks] = mini_batch["action_mask"]
        if "vector_obs" in mini_batch:
            feed_dict[self.policy.vector_in] = mini_batch["vector_obs"]
        if self.policy.vis_obs_size > 0:
            for i, _ in enumerate(self.policy.visual_in):
                feed_dict[self.policy.visual_in[i]] = mini_batch["visual_obs%d" % i]
        if self.policy.use_recurrent:
            feed_dict[self.policy.memory_in] = [
                mini_batch["memory"][i]
                for i in range(
                    0, len(mini_batch["memory"]), self.policy.sequence_length
                )
            ]
            feed_dict[self.memory_in] = self._make_zero_mem(
                self.m_size, mini_batch.num_experiences
            )
        return feed_dict<|MERGE_RESOLUTION|>--- conflicted
+++ resolved
@@ -2,11 +2,7 @@
 import numpy as np
 from mlagents.tf_utils import tf
 from mlagents_envs.timers import timed
-<<<<<<< HEAD
 from mlagents.trainers.models import ModelUtils, EncoderType
-=======
-from mlagents.trainers.models import ModelUtils, EncoderType, ScheduleType
->>>>>>> cd27c30e
 from mlagents.trainers.policy.tf_policy import TFPolicy
 from mlagents.trainers.optimizer.tf_optimizer import TFOptimizer
 from mlagents.trainers.buffer import AgentBuffer
@@ -27,26 +23,11 @@
         with policy.graph.as_default():
             with tf.variable_scope("optimizer/"):
                 super().__init__(policy, trainer_params)
-<<<<<<< HEAD
                 hyperparameters: PPOSettings = cast(
                     PPOSettings, trainer_params.hyperparameters
-=======
-
-                lr = float(trainer_params["learning_rate"])
-                self._schedule = ScheduleType(
-                    trainer_params.get("learning_rate_schedule", "linear")
-                )
-                h_size = int(trainer_params["hidden_units"])
-                epsilon = float(trainer_params["epsilon"])
-                beta = float(trainer_params["beta"])
-                max_step = float(trainer_params["max_steps"])
-                num_layers = int(trainer_params["num_layers"])
-                vis_encode_type = EncoderType(
-                    trainer_params.get("vis_encode_type", "simple")
->>>>>>> cd27c30e
                 )
                 lr = float(hyperparameters.learning_rate)
-                lr_schedule = hyperparameters.learning_rate_schedule
+                self._schedule = hyperparameters.learning_rate_schedule
                 epsilon = float(hyperparameters.epsilon)
                 beta = float(hyperparameters.beta)
                 max_step = float(trainer_params.max_steps)
