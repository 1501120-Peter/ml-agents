from typing import Optional, Any, Dict
import numpy as np
from mlagents.tf_utils import tf
from mlagents_envs.timers import timed
from mlagents.trainers.models import ModelUtils, EncoderType, ScheduleType
from mlagents.trainers.policy.tf_policy import TFPolicy
from mlagents.trainers.optimizer.tf_optimizer import TFOptimizer
from mlagents.trainers.buffer import AgentBuffer


class PPOOptimizer(TFOptimizer):
    def __init__(self, policy: TFPolicy, trainer_params: Dict[str, Any]):
        """
        Takes a Policy and a Dict of trainer parameters and creates an Optimizer around the policy.
        The PPO optimizer has a value estimator and a loss function.
        :param policy: A TFPolicy object that will be updated by this PPO Optimizer.
        :param trainer_params: Trainer parameters dictionary that specifies the properties of the trainer.
        """
        # Create the graph here to give more granular control of the TF graph to the Optimizer.
        policy.create_tf_graph()

        with policy.graph.as_default():
            with tf.variable_scope("optimizer/"):
                super().__init__(policy, trainer_params)

                lr = float(trainer_params["learning_rate"])
                self._schedule = ScheduleType(
                    trainer_params.get("learning_rate_schedule", "linear")
                )
                h_size = int(trainer_params["hidden_units"])
                epsilon = float(trainer_params["epsilon"])
                beta = float(trainer_params["beta"])
                max_step = float(trainer_params["max_steps"])
                num_layers = int(trainer_params["num_layers"])
                vis_encode_type = EncoderType(
                    trainer_params.get("vis_encode_type", "simple")
                )
                self.burn_in_ratio = float(trainer_params.get("burn_in_ratio", 0.0))

                self.stream_names = list(self.reward_signals.keys())

                self.tf_optimizer: Optional[tf.train.AdamOptimizer] = None
                self.grads = None
                self.update_batch: Optional[tf.Operation] = None

                self.stats_name_to_update_name = {
                    "Losses/Value Loss": "value_loss",
                    "Losses/Policy Loss": "policy_loss",
                    "Policy/Learning Rate": "learning_rate",
<<<<<<< HEAD
                    "Policy/Beta": "beta",
                    "Policy/Epsilon": "epsilon",
=======
                    "Policy/Epsilon": "decay_epsilon",
                    "Policy/Beta": "decay_beta",
>>>>>>> 731d1ea9
                }
                if self.policy.use_recurrent:
                    self.m_size = self.policy.m_size
                    self.memory_in = tf.placeholder(
                        shape=[None, self.m_size],
                        dtype=tf.float32,
                        name="recurrent_value_in",
                    )

                if num_layers < 1:
                    num_layers = 1
                if policy.use_continuous_act:
                    self._create_cc_critic(h_size, num_layers, vis_encode_type)
                else:
                    self._create_dc_critic(h_size, num_layers, vis_encode_type)

                self.learning_rate = ModelUtils.create_schedule(
                    self._schedule,
                    lr,
                    self.policy.global_step,
                    int(max_step),
                    min_value=1e-10,
                )
                self._create_losses(
                    self.policy.total_log_probs,
                    self.old_log_probs,
                    self.value_heads,
                    self.policy.entropy,
                    beta,
                    epsilon,
                    lr,
                    max_step,
                )
                self._create_ppo_optimizer_ops()

            self.update_dict.update(
                {
                    "value_loss": self.value_loss,
                    "policy_loss": self.abs_policy_loss,
                    "update_batch": self.update_batch,
                    "learning_rate": self.learning_rate,
<<<<<<< HEAD
                    "beta": self.decay_beta,
                    "epsilon": self.decay_epsilon,
=======
                    "decay_epsilon": self.decay_epsilon,
                    "decay_beta": self.decay_beta,
>>>>>>> 731d1ea9
                }
            )

            self.policy.initialize_or_load()

    def _create_cc_critic(
        self, h_size: int, num_layers: int, vis_encode_type: EncoderType
    ) -> None:
        """
        Creates Continuous control critic (value) network.
        :param h_size: Size of hidden linear layers.
        :param num_layers: Number of hidden linear layers.
        :param vis_encode_type: The type of visual encoder to use.
        """
        hidden_stream = ModelUtils.create_observation_streams(
            self.policy.visual_in,
            self.policy.processed_vector_in,
            1,
            h_size,
            num_layers,
            vis_encode_type,
        )[0]

        if self.policy.use_recurrent:
            hidden_value, memory_value_out = ModelUtils.create_recurrent_encoder(
                hidden_stream,
                self.memory_in,
                self.policy.sequence_length_ph,
                name="lstm_value",
            )
            self.memory_out = memory_value_out
        else:
            hidden_value = hidden_stream

        self.value_heads, self.value = ModelUtils.create_value_heads(
            self.stream_names, hidden_value
        )
        self.all_old_log_probs = tf.placeholder(
            shape=[None, sum(self.policy.act_size)],
            dtype=tf.float32,
            name="old_probabilities",
        )

        self.old_log_probs = tf.reduce_sum(
            (tf.identity(self.all_old_log_probs)), axis=1, keepdims=True
        )

    def _create_dc_critic(
        self, h_size: int, num_layers: int, vis_encode_type: EncoderType
    ) -> None:
        """
        Creates Discrete control critic (value) network.
        :param h_size: Size of hidden linear layers.
        :param num_layers: Number of hidden linear layers.
        :param vis_encode_type: The type of visual encoder to use.
        """
        hidden_stream = ModelUtils.create_observation_streams(
            self.policy.visual_in,
            self.policy.processed_vector_in,
            1,
            h_size,
            num_layers,
            vis_encode_type,
        )[0]

        if self.policy.use_recurrent:
            hidden_value, memory_value_out = ModelUtils.create_recurrent_encoder(
                hidden_stream,
                self.memory_in,
                self.policy.sequence_length_ph,
                name="lstm_value",
            )
            self.memory_out = memory_value_out
        else:
            hidden_value = hidden_stream

        self.value_heads, self.value = ModelUtils.create_value_heads(
            self.stream_names, hidden_value
        )

        self.all_old_log_probs = tf.placeholder(
            shape=[None, sum(self.policy.act_size)],
            dtype=tf.float32,
            name="old_probabilities",
        )

        # Break old log probs into separate branches
        old_log_prob_branches = ModelUtils.break_into_branches(
            self.all_old_log_probs, self.policy.act_size
        )

        _, _, old_normalized_logits = ModelUtils.create_discrete_action_masking_layer(
            old_log_prob_branches, self.policy.action_masks, self.policy.act_size
        )

        action_idx = [0] + list(np.cumsum(self.policy.act_size))

        self.old_log_probs = tf.reduce_sum(
            (
                tf.stack(
                    [
                        -tf.nn.softmax_cross_entropy_with_logits_v2(
                            labels=self.policy.selected_actions[
                                :, action_idx[i] : action_idx[i + 1]
                            ],
                            logits=old_normalized_logits[
                                :, action_idx[i] : action_idx[i + 1]
                            ],
                        )
                        for i in range(len(self.policy.act_size))
                    ],
                    axis=1,
                )
            ),
            axis=1,
            keepdims=True,
        )

    def _create_losses(
        self, probs, old_probs, value_heads, entropy, beta, epsilon, lr, max_step
    ):
        """
        Creates training-specific Tensorflow ops for PPO models.
        :param probs: Current policy probabilities
        :param old_probs: Past policy probabilities
        :param value_heads: Value estimate tensors from each value stream
        :param beta: Entropy regularization strength
        :param entropy: Current policy entropy
        :param epsilon: Value for policy-divergence threshold
        :param lr: Learning rate
        :param max_step: Total number of training steps.
        """
        self.returns_holders = {}
        self.old_values = {}
        for name in value_heads.keys():
            returns_holder = tf.placeholder(
                shape=[None], dtype=tf.float32, name="{}_returns".format(name)
            )
            old_value = tf.placeholder(
                shape=[None], dtype=tf.float32, name="{}_value_estimate".format(name)
            )
            self.returns_holders[name] = returns_holder
            self.old_values[name] = old_value
        self.advantage = tf.placeholder(
            shape=[None], dtype=tf.float32, name="advantages"
        )
        advantage = tf.expand_dims(self.advantage, -1)

<<<<<<< HEAD
        # decay_epsilon = tf.train.polynomial_decay(
        #    epsilon, self.policy.global_step, max_step, 0.1, power=1.0
        # )
        # decay_beta = tf.train.polynomial_decay(
        #    beta, self.policy.global_step, max_step, 1e-5, power=1.0
        # )
        self.decay_epsilon = tf.constant(epsilon)
        self.decay_beta = tf.constant(beta)
=======
        self.decay_epsilon = ModelUtils.create_schedule(
            self._schedule, epsilon, self.policy.global_step, max_step, min_value=0.1
        )
        self.decay_beta = ModelUtils.create_schedule(
            self._schedule, beta, self.policy.global_step, max_step, min_value=1e-5
        )
>>>>>>> 731d1ea9

        value_losses = []
        for name, head in value_heads.items():
            clipped_value_estimate = self.old_values[name] + tf.clip_by_value(
                tf.reduce_sum(head, axis=1) - self.old_values[name],
                -self.decay_epsilon,
                self.decay_epsilon,
            )
            v_opt_a = tf.squared_difference(
                self.returns_holders[name], tf.reduce_sum(head, axis=1)
            )
            v_opt_b = tf.squared_difference(
                self.returns_holders[name], clipped_value_estimate
            )
            value_loss = tf.reduce_mean(
                tf.dynamic_partition(tf.maximum(v_opt_a, v_opt_b), self.policy.mask, 2)[
                    1
                ]
            )
            value_losses.append(value_loss)
        self.value_loss = tf.reduce_mean(value_losses)

        r_theta = tf.exp(probs - old_probs)
        p_opt_a = r_theta * advantage
        p_opt_b = (
            tf.clip_by_value(
                r_theta, 1.0 - self.decay_epsilon, 1.0 + self.decay_epsilon
            )
            * advantage
        )
        self.policy_loss = -tf.reduce_mean(
            tf.dynamic_partition(tf.minimum(p_opt_a, p_opt_b), self.policy.mask, 2)[1]
        )
        # For cleaner stats reporting
        self.abs_policy_loss = tf.abs(self.policy_loss)

        self.loss = (
            self.policy_loss
            + 0.5 * self.value_loss
            - self.decay_beta
            * tf.reduce_mean(tf.dynamic_partition(entropy, self.policy.mask, 2)[1])
        )

    def _create_ppo_optimizer_ops(self):
        self.tf_optimizer = self.create_optimizer_op(self.learning_rate)
        self.grads = self.tf_optimizer.compute_gradients(self.loss)
        self.update_batch = self.tf_optimizer.minimize(self.loss)

    @timed
    def update(self, batch: AgentBuffer, num_sequences: int) -> Dict[str, float]:
        """
        Performs update on model.
        :param mini_batch: Batch of experiences.
        :param num_sequences: Number of sequences to process.
        :return: Results of update.
        """
        feed_dict = self._construct_feed_dict(batch, num_sequences)
        stats_needed = self.stats_name_to_update_name
        update_stats = {}
        # Collect feed dicts for all reward signals.
        for _, reward_signal in self.reward_signals.items():
            feed_dict.update(
                reward_signal.prepare_update(self.policy, batch, num_sequences)
            )
            stats_needed.update(reward_signal.stats_name_to_update_name)

        update_vals = self._execute_model(feed_dict, self.update_dict)
        for stat_name, update_name in stats_needed.items():
            update_stats[stat_name] = update_vals[update_name]
        return update_stats

    def _construct_feed_dict(
        self, mini_batch: AgentBuffer, num_sequences: int
    ) -> Dict[tf.Tensor, Any]:
        # Do an optional burn-in for memories
        num_burn_in = int(self.burn_in_ratio * self.policy.sequence_length)
        burn_in_mask = np.ones((self.policy.sequence_length), dtype=np.float32)
        burn_in_mask[range(0, num_burn_in)] = 0
        burn_in_mask = np.tile(burn_in_mask, num_sequences)
        feed_dict = {
            self.policy.batch_size_ph: num_sequences,
            self.policy.sequence_length_ph: self.policy.sequence_length,
            self.policy.mask_input: mini_batch["masks"] * burn_in_mask,
            self.advantage: mini_batch["advantages"],
            self.all_old_log_probs: mini_batch["action_probs"],
        }
        for name in self.reward_signals:
            feed_dict[self.returns_holders[name]] = mini_batch[
                "{}_returns".format(name)
            ]
            feed_dict[self.old_values[name]] = mini_batch[
                "{}_value_estimates".format(name)
            ]

        if self.policy.output_pre is not None and "actions_pre" in mini_batch:
            feed_dict[self.policy.output_pre] = mini_batch["actions_pre"]
        else:
            feed_dict[self.policy.output] = mini_batch["actions"]
            if self.policy.use_recurrent:
                feed_dict[self.policy.prev_action] = mini_batch["prev_action"]
            feed_dict[self.policy.action_masks] = mini_batch["action_mask"]
        if "vector_obs" in mini_batch:
            feed_dict[self.policy.vector_in] = mini_batch["vector_obs"]
        if self.policy.vis_obs_size > 0:
            for i, _ in enumerate(self.policy.visual_in):
                feed_dict[self.policy.visual_in[i]] = mini_batch["visual_obs%d" % i]
        if self.policy.use_recurrent:
            feed_dict[self.policy.memory_in] = [
                mini_batch["memory"][i]
                for i in range(
                    0, len(mini_batch["memory"]), self.policy.sequence_length
                )
            ]
            feed_dict[self.memory_in] = self._make_zero_mem(
                self.m_size, mini_batch.num_experiences
            )
        return feed_dict<|MERGE_RESOLUTION|>--- conflicted
+++ resolved
@@ -47,13 +47,8 @@
                     "Losses/Value Loss": "value_loss",
                     "Losses/Policy Loss": "policy_loss",
                     "Policy/Learning Rate": "learning_rate",
-<<<<<<< HEAD
-                    "Policy/Beta": "beta",
-                    "Policy/Epsilon": "epsilon",
-=======
                     "Policy/Epsilon": "decay_epsilon",
                     "Policy/Beta": "decay_beta",
->>>>>>> 731d1ea9
                 }
                 if self.policy.use_recurrent:
                     self.m_size = self.policy.m_size
@@ -95,13 +90,8 @@
                     "policy_loss": self.abs_policy_loss,
                     "update_batch": self.update_batch,
                     "learning_rate": self.learning_rate,
-<<<<<<< HEAD
-                    "beta": self.decay_beta,
-                    "epsilon": self.decay_epsilon,
-=======
                     "decay_epsilon": self.decay_epsilon,
                     "decay_beta": self.decay_beta,
->>>>>>> 731d1ea9
                 }
             )
 
@@ -250,23 +240,12 @@
         )
         advantage = tf.expand_dims(self.advantage, -1)
 
-<<<<<<< HEAD
-        # decay_epsilon = tf.train.polynomial_decay(
-        #    epsilon, self.policy.global_step, max_step, 0.1, power=1.0
-        # )
-        # decay_beta = tf.train.polynomial_decay(
-        #    beta, self.policy.global_step, max_step, 1e-5, power=1.0
-        # )
-        self.decay_epsilon = tf.constant(epsilon)
-        self.decay_beta = tf.constant(beta)
-=======
         self.decay_epsilon = ModelUtils.create_schedule(
             self._schedule, epsilon, self.policy.global_step, max_step, min_value=0.1
         )
         self.decay_beta = ModelUtils.create_schedule(
             self._schedule, beta, self.policy.global_step, max_step, min_value=1e-5
         )
->>>>>>> 731d1ea9
 
         value_losses = []
         for name, head in value_heads.items():
