--- conflicted
+++ resolved
@@ -4,11 +4,7 @@
 
 setup(
     name="gym_unity",
-<<<<<<< HEAD
-    version="0.4.7",
-=======
     version="0.4.8",
->>>>>>> b7e3b9b3
     description="Unity Machine Learning Agents Gym Interface",
     license="Apache License 2.0",
     author="Unity Technologies",
