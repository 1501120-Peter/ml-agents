# Training ML-Agents

**Table of Contents**

- [Training with mlagents-learn](#training-with-mlagents-learn)
  - [Starting Training](#starting-training)
    - [Observing Training](#observing-training)
    - [Stopping and Resuming Training](#stopping-and-resuming-training)
    - [Loading an Existing Model](#loading-an-existing-model)
- [Training Configurations](#training-configurations)
  - [Behavior Configurations](#behavior-configurations)
  - [Curriculum Learning](#curriculum-learning)
    - [Specifying Curricula](#specifying-curricula)
    - [Training with a Curriculum](#training-with-a-curriculum)
  - [Environment Parameter Randomization](#environment-parameter-randomization)
    - [Included Sampler Types](#included-sampler-types)
    - [Defining a New Sampler Type](#defining-a-new-sampler-type)
    - [Training with Environment Parameter Randomization](#training-with-environment-parameter-randomization)
  - [Training Using Concurrent Unity Instances](#training-using-concurrent-unity-instances)

For a broad overview of reinforcement learning, imitation learning and all the
training scenarios, methods and options within the ML-Agents Toolkit, see
[ML-Agents Toolkit Overview](ML-Agents-Overview.md).

Once your learning environment has been created and is ready for training, the
next step is to initiate a training run. Training in the ML-Agents Toolkit is
powered by a dedicated Python package, `mlagents`. This package exposes a
command `mlagents-learn` that is the single entry point for all training
workflows (e.g. reinforcement leaning, imitation learning, curriculum learning).
Its implementation can be found at
[ml-agents/mlagents/trainers/learn.py](../ml-agents/mlagents/trainers/learn.py).

## Training with mlagents-learn

### Starting Training

`mlagents-learn` is the main training utility provided by the ML-Agents Toolkit.
It accepts a number of CLI options in addition to a YAML configuration file that
contains all the configurations and hyperparameters to be used during training.
The set of configurations and hyperparameters to include in this file depend on
the agents in your environment and the specific training method you wish to
utilize. Keep in mind that the hyperparameter values can have a big impact on
the training performance (i.e. your agent's ability to learn a policy that
solves the task). In this page, we will review all the hyperparameters for all
training methods and provide guidelines and advice on their values.

To view a description of all the CLI options accepted by `mlagents-learn`, use
the `--help`:

```sh
mlagents-learn --help
```

The basic command for training is:

```sh
mlagents-learn <trainer-config-file> --env=<env_name> --run-id=<run-identifier>
```

where

- `<trainer-config-file>` is the file path of the trainer configuration yaml.
  This contains all the hyperparameter values. We offer a detailed guide on the
  structure of this file and the meaning of the hyperparameters (and advice on
  how to set them) in the dedicated
  [Training Configurations](#training-configurations) section below.
- `<env_name>`**(Optional)** is the name (including path) of your
  [Unity executable](Learning-Environment-Executable.md) containing the agents
  to be trained. If `<env_name>` is not passed, the training will happen in the
  Editor. Press the **Play** button in Unity when the message _"Start training
  by pressing the Play button in the Unity Editor"_ is displayed on the screen.
- `<run-identifier>` is a unique name you can use to identify the results of
  your training runs.

See the
[Getting Started Guide](Getting-Started.md#training-a-new-model-with-reinforcement-learning)
for a sample execution of the `mlagents-learn` command.

#### Observing Training

Regardless of which training methods, configurations or hyperparameters you
provide, the training process will always generate three artifacts, all found
in the `results/<run-identifier>` folder:

1. Summaries: these are training metrics that
   are updated throughout the training process. They are helpful to monitor your
   training performance and may help inform how to update your hyperparameter
   values. See [Using TensorBoard](Using-Tensorboard.md) for more details on how
   to visualize the training metrics.
1. Models: these contain the model checkpoints that
   are updated throughout training and the final model file (`.nn`). This final
   model file is generated once either when training completes or is
   interrupted.
1. Timers file (under `results/<run-identifier>/run_logs`): this contains aggregated
   metrics on your training process, including time spent on specific code
   blocks. See [Profiling in Python](Profiling-Python.md) for more information
   on the timers generated.

These artifacts (except the `.nn` file) are updated throughout the training
process and finalized when training completes or is interrupted.

#### Stopping and Resuming Training

To interrupt training and save the current progress, hit `Ctrl+C` once and wait
for the model(s) to be saved out.

To resume a previously interrupted or completed training run, use the `--resume`
flag and make sure to specify the previously used run ID.

If you would like to re-run a previously interrupted or completed training run
and re-use the same run ID (in this case, overwriting the previously generated
artifacts), then use the `--force` flag.

#### Loading an Existing Model

You can also use this mode to run inference of an already-trained model in
Python by using both the `--resume` and `--inference` flags. Note that if you
want to run inference in Unity, you should use the
[Unity Inference Engine](Getting-Started.md#running-a-pre-trained-model).

Alternatively, you might want to start a new training run but _initialize_ it
using an already-trained model. You may want to do this, for instance, if your
environment changed and you want a new model, but the old behavior is still
better than random. You can do this by specifying
`--initialize-from=<run-identifier>`, where `<run-identifier>` is the old run
ID.

## Training Configurations

The Unity ML-Agents Toolkit provides a wide range of training scenarios, methods
and options. As such, specific training runs may require different training
configurations and may generate different artifacts and TensorBoard statistics.
This section offers a detailed guide into how to manage the different training
set-ups withing the toolkit.

More specifically, this section offers a detailed guide on the command-line
flags for `mlagents-learn` that control the training configurations:

- `<trainer-config-file>`: defines the training hyperparameters for each
  Behavior in the scene, and the set-ups for Curriculum Learning and
  Environment Parameter Randomization
- `--num-envs`: number of concurrent Unity instances to use during training

Reminder that a detailed description of all command-line options can be found by
using the help utility:

```sh
mlagents-learn --help
```

It is important to highlight that successfully training a Behavior in the
ML-Agents Toolkit involves tuning the training hyperparameters and
configuration. This guide contains some best practices for tuning the training
process when the default parameters don't seem to be giving the level of
performance you would like. We provide sample configuration files for our
example environments in the [config/](../config/) directory. The
`config/ppo/3DBall.yaml` was used to train the 3D Balance Ball in the
[Getting Started](Getting-Started.md) guide. That configuration file uses the
PPO trainer, but we also have configuration files for SAC and GAIL.

Additionally, the set of configurations you provide depend on the training
functionalities you use (see [ML-Agents Toolkit Overview](ML-Agents-Overview.md)
for a description of all the training functionalities). Each functionality you
add typically has its own training configurations. For instance:

- Use PPO or SAC?
- Use Recurrent Neural Networks for adding memory to your agents?
- Use the intrinsic curiosity module?
- Ignore the environment reward signal?
- Pre-train using behavioral cloning? (Assuming you have recorded
  demonstrations.)
- Include the GAIL intrinsic reward signals? (Assuming you have recorded
  demonstrations.)
- Use self-play? (Assuming your environment includes multiple agents.)


The trainer config file, `<trainer-config-file>`, determines the features you will
use during training, and the answers to the above questions will dictate its contents.
The rest of this guide breaks down the different sub-sections of the trainer config file
and explains the possible settings for each.

**NOTE:** The configuration file format has been changed from 0.17.0 and onwards. To convert
an old set of configuration files (trainer config, curriculum, and sampler files) to the new
format, a script has been provided. Run `python config/upgrade_config.py -h` in your  console
to see the script's usage.

### Behavior Configurations

The primary section of the trainer config file is a
set of configurations for each Behavior in your scene. These are defined under
the sub-section `behaviors` in your trainer config file. Some of the
configurations are required while others are optional. To help us get started,
below is a sample file that includes all the possible settings if we're using a
PPO trainer with all the possible training functionalities enabled (memory,
behavioral cloning, curiosity, GAIL and self-play). You will notice that
curriculum and environment parameter randomization settings are not part of the `behaviors`
configuration, but their settings live in different sections that we'll cover subsequently.

```yaml
behaviors:
  BehaviorPPO:
    trainer_type: ppo

    hyperparameters:
      # Hyperparameters common to PPO and SAC
      batch_size: 1024
      buffer_size: 10240
      learning_rate: 3.0e-4
      learning_rate_schedule: linear

      # PPO-specific hyperparameters
      # Replaces the "PPO-specific hyperparameters" section above
      beta: 5.0e-3
      epsilon: 0.2
      lambd: 0.95
      num_epoch: 3

    # Configuration of the neural network (common to PPO/SAC)
    network_settings:
      vis_encoder_type: simple
      normalize: false
      hidden_units: 128
      num_layers: 2
      # memory
      memory:
        sequence_length: 64
        memory_size: 256

    # Trainer configurations common to all trainers
    max_steps: 5.0e5
    time_horizon: 64
<<<<<<< HEAD
    threaded: true
=======
    summary_freq: 10000
    keep_checkpoints: 5
    threaded: true
    init_path: null
>>>>>>> 721b8695

    # behavior cloning
    behavioral_cloning:
      demo_path: Project/Assets/ML-Agents/Examples/Pyramids/Demos/ExpertPyramid.demo
      strength: 0.5
      steps: 150000
      batch_size: 512
      num_epoch: 3
      samples_per_update: 0

    reward_signals:
      # environment reward (default)
      extrinsic:
        strength: 1.0
        gamma: 0.99

      # curiosity module
      curiosity:
        strength: 0.02
        gamma: 0.99
        encoding_size: 256
        learning_rate: 3.0e-4

      # GAIL
      gail:
        strength: 0.01
        gamma: 0.99
        encoding_size: 128
        demo_path: Project/Assets/ML-Agents/Examples/Pyramids/Demos/ExpertPyramid.demo
        learning_rate: 3.0e-4
        use_actions: false
        use_vail: false

    # self-play
    self_play:
      window: 10
      play_against_latest_model_ratio: 0.5
      save_steps: 50000
      swap_steps: 50000
      team_change: 100000
```

Here is an equivalent file if we use an SAC trainer instead. Notice that the
configurations for the additional functionalities (memory, behavioral cloning,
curiosity and self-play) remain unchanged.

```yaml
behaviors:
  BehaviorSAC:
    trainer_type: sac

    # Trainer configs common to PPO/SAC (excluding reward signals)
    # same as PPO config

    # SAC-specific configs (replaces the hyperparameters section above)
    hyperparameters:
      # Hyperparameters common to PPO and SAC
      # Same as PPO config

      # SAC-specific hyperparameters
      # Replaces the "PPO-specific hyperparameters" section above
      buffer_init_steps: 0
      tau: 0.005
      steps_per_update: 10.0
      save_replay_buffer: false
      init_entcoef: 0.5
      reward_signal_steps_per_update: 10.0

    # Configuration of the neural network (common to PPO/SAC)
    network_settings:
      # Same as PPO config

    # Trainer configurations common to all trainers
      # <Same as PPO config>

    # pre-training using behavior cloning
    behavioral_cloning:
      # same as PPO config

    reward_signals:
      # environment reward
      extrinsic:
        # same as PPO config

      # curiosity module
      curiosity:
        # same as PPO config

      # GAIL
      gail:
        # same as PPO config

    # self-play
    self_play:
      # same as PPO config
```

We now break apart the components of the configuration file and describe what
each of these parameters mean and provide guidelines on how to set them. See
[Training Configuration File](Training-Configuration-File.md) for a detailed
description of all the configurations listed above, along with their defaults.
Unless otherwise specified, omitting a configuration will revert it to its default.

### Curriculum Learning

To enable curriculum learning, you need to add a `curriculum ` sub-section to the trainer
configuration YAML file. Within this sub-section, add an entry for each behavior that defines
the curriculum for thatbehavior. Here is one example:

```yml
behaviors:
  BehaviorY:
    # < Same as above >

# Add this section
curriculum:
  BehaviorY:
    measure: progress
    thresholds: [0.1, 0.3, 0.5]
    min_lesson_length: 100
    signal_smoothing: true
    parameters:
      wall_height: [1.5, 2.0, 2.5, 4.0]
```

Each group of Agents under the same `Behavior Name` in an environment can have a
corresponding curriculum. These curricula are held in what we call a
"metacurriculum". A metacurriculum allows different groups of Agents to follow
different curricula within the same environment.

#### Specifying Curricula

In order to define the curricula, the first step is to decide which parameters
of the environment will vary. In the case of the Wall Jump environment, the
height of the wall is what varies. Rather than adjusting it by hand, we will
create a configuration which describes the structure of the curricula. Within it, we
can specify which points in the training process our wall height will change,
either based on the percentage of training steps which have taken place, or what
the average reward the agent has received in the recent past is. Below is an
example config for the curricula for the Wall Jump environment.

```yaml
behaviors:
  BigWallJump:
    # < Trainer parameters for BigWallJump >
  SmallWallJump:
    # < Trainer parameters for SmallWallJump >

curriculum:
  BigWallJump:
      measure: progress
      thresholds: [0.1, 0.3, 0.5]
      min_lesson_length: 100
      signal_smoothing: true
      parameters:
        big_wall_min_height: [0.0, 4.0, 6.0, 8.0]
        big_wall_max_height: [4.0, 7.0, 8.0, 8.0]
  SmallWallJump:
    measure: progress
    thresholds: [0.1, 0.3, 0.5]
    min_lesson_length: 100
    signal_smoothing: true
    parameters:
      small_wall_height: [1.5, 2.0, 2.5, 4.0]
```

The curriculum for each Behavior has the following parameters:

| **Setting**         | **Description**                                                                                                                                                                                                                                                                                                                                                                                                                                                                                                                                                                                                                                                                                 |
| :------------------ | :---------------------------------------------------------------------------------------------------------------------------------------------------------------------------------------------------------------------------------------------------------------------------------------------------------------------------------------------------------------------------------------------------------------------------------------------------------------------------------------------------------------------------------------------------------------------------------------------------------------------------------------------------------------------------------------------- |
| `measure`           | What to measure learning progress, and advancement in lessons by.<br><br> `reward` uses a measure received reward, while `progress` uses the ratio of steps/max_steps.                                                                                                                                                                                                                                                                                                                                                                                                                                                                                                                          |
| `thresholds`        | Points in value of `measure` where lesson should be increased.                                                                                                                                                                                                                                                                                                                                                                                                                                                                                                                                                                                                                                  |
| `min_lesson_length` | The minimum number of episodes that should be completed before the lesson can change. If `measure` is set to `reward`, the average cumulative reward of the last `min_lesson_length` episodes will be used to determine if the lesson should change. Must be nonnegative. <br><br> **Important**: the average reward that is compared to the thresholds is different than the mean reward that is logged to the console. For example, if `min_lesson_length` is `100`, the lesson will increment after the average cumulative reward of the last `100` episodes exceeds the current threshold. The mean reward logged to the console is dictated by the `summary_freq` parameter defined above. |
| `signal_smoothing`  | Whether to weight the current progress measure by previous values.                                                                                                                                                                                                                                                                                                                                                                                                                                                                                                                                                                                                                              |
| `parameters`        | Corresponds to environment parameters to control. Length of each array should be one greater than number of thresholds.                                                                                                                                                                                                                                                                                                                                                                                                                                                                                                                                                                         |

#### Training with a Curriculum

Once we have specified our metacurriculum and curricula, we can launch
`mlagents-learn` to point to the config file containing
our curricula and PPO will train using Curriculum Learning. For example, to
train agents in the Wall Jump environment with curriculum learning, we can run:

```sh
mlagents-learn config/ppo/WallJump_curriculum.yaml --run-id=wall-jump-curriculum
```

We can then keep track of the current lessons and progresses via TensorBoard. If you've terminated
the run, you can resume it using `--resume` and lesson progress will start off where it
ended.

### Environment Parameter Randomization

To enable parameter randomization, you need to add a `parameter-randomization` sub-section
to your trainer config YAML file. Here is one example:

```yaml
behaviors:
  # < Same as above>

parameter_randomization:
  resampling-interval: 5000

  mass:
    sampler-type: "uniform"
    min_value: 0.5
    max_value: 10

  gravity:
    sampler-type: "multirange_uniform"
    intervals: [[7, 10], [15, 20]]

  scale:
    sampler-type: "uniform"
    min_value: 0.75
    max_value: 3
```

Note that `mass`, `gravity` and `scale` are the names of the environment
parameters that will be sampled. If a parameter specified in the file doesn't
exist in the environment, then this parameter will be ignored.

| **Setting**                  | **Description**                                                                                                                                                                                                                                                                                                                         |
| :--------------------------- | :-------------------------------------------------------------------------------------------------------------------------------------------------------------------------------------------------------------------------------------------------------------------------------------------------------------------------------------- |
| `resampling-interval`        | Number of steps for the agent to train under a particular environment configuration before resetting the environment with a new sample of `Environment Parameters`.                                                                                                                                                                     |
| `sampler-type`               | Type of sampler use for this `Environment Parameter`. This is a string that should exist in the `Sampler Factory` (explained below).                                                                                                                                                                                                    |
| `sampler-type-sub-arguments` | Specify the sub-arguments depending on the `sampler-type`. In the example above, this would correspond to the `intervals` under the `sampler-type` `multirange_uniform` for the `Environment Parameter` called `gravity`. The key name should match the name of the corresponding argument in the sampler definition (explained) below) |

#### Included Sampler Types

Below is a list of included `sampler-type` as part of the toolkit.

- `uniform` - Uniform sampler
  - Uniformly samples a single float value between defined endpoints. The
    sub-arguments for this sampler to specify the interval endpoints are as
    below. The sampling is done in the range of [`min_value`, `max_value`).
  - **sub-arguments** - `min_value`, `max_value`
- `gaussian` - Gaussian sampler
  - Samples a single float value from the distribution characterized by the mean
    and standard deviation. The sub-arguments to specify the Gaussian
    distribution to use are as below.
  - **sub-arguments** - `mean`, `st_dev`
- `multirange_uniform` - Multirange uniform sampler
  - Uniformly samples a single float value between the specified intervals.
    Samples by first performing a weight pick of an interval from the list of
    intervals (weighted based on interval width) and samples uniformly from the
    selected interval (half-closed interval, same as the uniform sampler). This
    sampler can take an arbitrary number of intervals in a list in the following
    format: [[`interval_1_min`, `interval_1_max`], [`interval_2_min`,
    `interval_2_max`], ...]
  - **sub-arguments** - `intervals`

The implementation of the samplers can be found in the
[sampler_class.py file](../ml-agents/mlagents/trainers/sampler_class.py).

#### Defining a New Sampler Type

If you want to define your own sampler type, you must first inherit the
_Sampler_ base class (included in the `sampler_class` file) and preserve the
interface. Once the class for the required method is specified, it must be
registered in the Sampler Factory.

This can be done by subscribing to the _register_sampler_ method of the
`SamplerFactory`. The command is as follows:

`SamplerFactory.register_sampler(*custom_sampler_string_key*, *custom_sampler_object*)`

Once the Sampler Factory reflects the new register, the new sampler type can be
used for sample any `Environment Parameter`. For example, lets say a new sampler
type was implemented as below and we register the `CustomSampler` class with the
string `custom-sampler` in the Sampler Factory.

```python
class CustomSampler(Sampler):

    def __init__(self, argA, argB, argC):
        self.possible_vals = [argA, argB, argC]

    def sample_all(self):
        return np.random.choice(self.possible_vals)
```

Now we need to specify the new sampler type in the sampler YAML file. For
example, we use this new sampler type for the `Environment Parameter` _mass_.

```yaml
mass:
  sampler-type: "custom-sampler"
  argB: 1
  argA: 2
  argC: 3
```

#### Training with Environment Parameter Randomization

After the sampler configuration is defined, we proceed by launching `mlagents-learn`
and specify trainer configuration with `parameter-randomization` defined. For example,
if we wanted to train the 3D ball agent with parameter randomization using
`Environment Parameters` with sampling setup, we would run

```sh
mlagents-learn config/ppo/3DBall_randomize.yaml --run-id=3D-Ball-randomize
```

We can observe progress and metrics via Tensorboard.

### Training Using Concurrent Unity Instances

In order to run concurrent Unity instances during training, set the number of
environment instances using the command line option `--num-envs=<n>` when you
invoke `mlagents-learn`. Optionally, you can also set the `--base-port`, which
is the starting port used for the concurrent Unity instances.

Some considerations:

- **Buffer Size** - If you are having trouble getting an agent to train, even
  with multiple concurrent Unity instances, you could increase `buffer_size` in
  the trainer config file. A common practice is to multiply
  `buffer_size` by `num-envs`.
- **Resource Constraints** - Invoking concurrent Unity instances is constrained
  by the resources on the machine. Please use discretion when setting
  `--num-envs=<n>`.
- **Result Variation Using Concurrent Unity Instances** - If you keep all the
  hyperparameters the same, but change `--num-envs=<n>`, the results and model
  would likely change.<|MERGE_RESOLUTION|>--- conflicted
+++ resolved
@@ -229,14 +229,10 @@
     # Trainer configurations common to all trainers
     max_steps: 5.0e5
     time_horizon: 64
-<<<<<<< HEAD
-    threaded: true
-=======
     summary_freq: 10000
     keep_checkpoints: 5
     threaded: true
     init_path: null
->>>>>>> 721b8695
 
     # behavior cloning
     behavioral_cloning:
