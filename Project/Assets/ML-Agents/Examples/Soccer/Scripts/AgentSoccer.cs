using System;
using UnityEngine;
using MLAgents;
using MLAgents.Policies;

public class AgentSoccer : Agent
{
    // Note that that the detectable tags are different for the blue and purple teams. The order is
    // * ball
    // * own goal
    // * opposing goal
    // * wall
    // * own teammate
    // * opposing player
    public enum Team
    {
        Blue = 0,
        Purple = 1
    }

    [HideInInspector]
    public Team team;
    float m_KickPower;
    int m_PlayerIndex;
    public SoccerFieldArea area;
    float m_BallTouch;

    [HideInInspector]
    public Rigidbody agentRb;
    SoccerSettings m_SoccerSettings;
    Vector3 m_Transform;

    public override void InitializeAgent()
    {
        base.InitializeAgent();
<<<<<<< HEAD

        m_BallTouch = Academy.Instance.FloatProperties.GetPropertyWithDefault("ball_touch", 0);
        m_BehaviorParameters = gameObject.GetComponent<BehaviorParameters>();
        if (m_BehaviorParameters.m_TeamID == (int)Team.Blue)
=======
        if (TeamId == (int)Team.Blue)
>>>>>>> 6f59a6f2
        {
            team = Team.Blue;
            m_Transform = new Vector3(transform.position.x - 4f, .5f, transform.position.z);
        }
        else
        {
            team = Team.Purple;
            m_Transform = new Vector3(transform.position.x + 4f, .5f, transform.position.z);
        }
        m_SoccerSettings = FindObjectOfType<SoccerSettings>();
        agentRb = GetComponent<Rigidbody>();
        agentRb.maxAngularVelocity = 500;

        var playerState = new PlayerState
        {
            agentRb = agentRb,
            startingPos = transform.position,
            agentScript = this,
        };
        area.playerStates.Add(playerState);
        m_PlayerIndex = area.playerStates.IndexOf(playerState);
        playerState.playerIndex = m_PlayerIndex;
    }

    public void MoveAgent(float[] act)
    {
        var dirToGo = Vector3.zero;
        var rotateDir = Vector3.zero;

        m_KickPower = 0f;

        var forwardAxis = (int)act[0];
        var rightAxis = (int)act[1];
        var rotateAxis = (int)act[2];

        switch (forwardAxis)
        {
            case 1:
                dirToGo = transform.forward * 1f;
                m_KickPower = 1f;
                break;
            case 2:
                dirToGo = transform.forward * -1f;
                break;
        }

        switch (rightAxis)
        {
            case 1:
                dirToGo = transform.right * 0.3f;
                break;
            case 2:
                dirToGo = transform.right * -0.3f;
                break;
        }

        switch (rotateAxis)
        {
            case 1:
                rotateDir = transform.up * -1f;
                break;
            case 2:
                rotateDir = transform.up * 1f;
                break;
        }

        transform.Rotate(rotateDir, Time.deltaTime * 100f);
        agentRb.AddForce(dirToGo * m_SoccerSettings.agentRunSpeed,
            ForceMode.VelocityChange);
    }

    public override void AgentAction(float[] vectorAction)
    {
        // Existential penalty for strikers.
        AddReward(-1f / 3000f);
        MoveAgent(vectorAction);
    }

    public override float[] Heuristic()
    {
        var action = new float[3];
        //forward
        if (Input.GetKey(KeyCode.W))
        {
            action[0] = 1f;
        }
        if (Input.GetKey(KeyCode.S))
        {
            action[0] = 2f;
        }
        //rotate
        if (Input.GetKey(KeyCode.A))
        {
            action[2] = 1f;
        }
        if (Input.GetKey(KeyCode.D))
        {
            action[2] = 2f;
        }
        //right
        if (Input.GetKey(KeyCode.E))
        {
            action[1] = 1f;
        }
        if (Input.GetKey(KeyCode.Q))
        {
            action[1] = 2f;
        }
        return action;
    }
    /// <summary>
    /// Used to provide a "kick" to the ball.
    /// </summary>
    void OnCollisionEnter(Collision c)
    {
        var force = 2000f * m_KickPower;
        if (c.gameObject.CompareTag("ball"))
        {
            AddReward(.2f * m_BallTouch);
            var dir = c.contacts[0].point - transform.position;
            dir = dir.normalized;
            c.gameObject.GetComponent<Rigidbody>().AddForce(dir * force);
        }
    }

    public override void AgentReset()
    {

        m_BallTouch = Academy.Instance.FloatProperties.GetPropertyWithDefault("ball_touch", 0);
        if (team == Team.Purple)
        {
            transform.rotation = Quaternion.Euler(0f, -90f, 0f);
        }
        else
        {
            transform.rotation = Quaternion.Euler(0f, 90f, 0f);
        }
        transform.position = m_Transform;
        agentRb.velocity = Vector3.zero;
        agentRb.angularVelocity = Vector3.zero;
        SetResetParameters();
    }

    public void SetResetParameters()
    {
        area.ResetBall();
    }
}<|MERGE_RESOLUTION|>--- conflicted
+++ resolved
@@ -33,14 +33,8 @@
     public override void InitializeAgent()
     {
         base.InitializeAgent();
-<<<<<<< HEAD
-
         m_BallTouch = Academy.Instance.FloatProperties.GetPropertyWithDefault("ball_touch", 0);
-        m_BehaviorParameters = gameObject.GetComponent<BehaviorParameters>();
-        if (m_BehaviorParameters.m_TeamID == (int)Team.Blue)
-=======
         if (TeamId == (int)Team.Blue)
->>>>>>> 6f59a6f2
         {
             team = Team.Blue;
             m_Transform = new Vector3(transform.position.x - 4f, .5f, transform.position.z);
